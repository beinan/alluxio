/*
 * The Alluxio Open Foundation licenses this work under the Apache License, version 2.0
 * (the "License"). You may not use this work except in compliance with the License, which is
 * available at www.apache.org/licenses/LICENSE-2.0
 *
 * This software is distributed on an "AS IS" basis, WITHOUT WARRANTIES OR CONDITIONS OF ANY KIND,
 * either express or implied, as more fully set forth in the License.
 *
 * See the NOTICE file distributed with this work for information regarding copyright ownership.
 */

package alluxio.client.file;

import alluxio.Configuration;
import alluxio.PropertyKey;
import alluxio.client.block.BlockMasterClient;
import alluxio.client.block.BlockMasterClientPool;
import alluxio.client.netty.NettyClient;
import alluxio.exception.ExceptionMessage;
import alluxio.exception.status.UnavailableException;
import alluxio.metrics.MetricsSystem;
import alluxio.network.connection.NettyChannelPool;
import alluxio.resource.CloseableResource;
import alluxio.util.network.NetworkAddressUtils;
import alluxio.util.network.NetworkAddressUtils.ServiceType;
import alluxio.wire.WorkerInfo;
import alluxio.wire.WorkerNetAddress;

import com.codahale.metrics.Gauge;
import com.google.common.base.Preconditions;
import io.netty.bootstrap.Bootstrap;
import io.netty.channel.Channel;
import io.netty.util.internal.chmv8.ConcurrentHashMapV8;

import java.io.Closeable;
import java.io.IOException;
import java.net.InetSocketAddress;
import java.net.SocketAddress;
import java.util.ArrayList;
import java.util.List;

import javax.annotation.concurrent.GuardedBy;
import javax.annotation.concurrent.ThreadSafe;
import javax.security.auth.Subject;

/**
 * A shared context that isolates all operations within a {@link FileSystem}. Usually, one user
 * only needs one instance of {@link FileSystemContext}.
 *
 * <p>
 * NOTE: The context maintains a pool of file system master clients that is already thread-safe.
 * Synchronizing {@link FileSystemContext} methods could lead to deadlock: thread A attempts to
 * acquire a client when there are no clients left in the pool and blocks holding a lock on the
 * {@link FileSystemContext}, when thread B attempts to release a client it owns it is unable to do
 * so, because thread A holds the lock on {@link FileSystemContext}.
 */
@ThreadSafe
public final class FileSystemContext implements Closeable {
  public static final FileSystemContext INSTANCE = create(null);

  static {
    MetricsSystem.startSinks();
    Metrics.initializeGauges();
  }

  // Master client pools.
  private volatile FileSystemMasterClientPool mFileSystemMasterClientPool;
  private volatile BlockMasterClientPool mBlockMasterClientPool;

  // The netty data server channel pools.
  private final ConcurrentHashMapV8<SocketAddress, NettyChannelPool>
      mNettyChannelPools = new ConcurrentHashMapV8<>();

  /** The shared master address associated with the {@link FileSystemContext}. */
  @GuardedBy("this")
  private InetSocketAddress mMasterAddress;

  /**
   * Indicates whether the {@link #mLocalWorker} field has been lazily initialized yet.
   */
  @GuardedBy("this")
  private boolean mLocalWorkerInitialized;

  /**
   * The address of any Alluxio worker running on the local machine. This is initialized lazily.
   */
  @GuardedBy("this")
  private WorkerNetAddress mLocalWorker;

  /** The parent user associated with the {@link FileSystemContext}. */
  private final Subject mParentSubject;

  /**
   * Creates a new file system context.
   *
   * @return the context
   */
  public static FileSystemContext create() {
    return create(null);
  }

  /**
   * Creates a file system context with a subject.
   *
   * @param subject the parent subject, set to null if not present
   * @return the context
   */
  public static FileSystemContext create(Subject subject) {
    FileSystemContext context = new FileSystemContext(subject);
    context.init();
    return context;
  }

  /**
   * Creates a file system context with a subject.
   *
   * @param subject the parent subject, set to null if not present
   */
  private FileSystemContext(Subject subject) {
    mParentSubject = subject;
  }

  /**
   * Initializes the context. Only called in the factory methods and reset.
   */
  private void init() {
    mMasterAddress = NetworkAddressUtils.getConnectAddress(ServiceType.MASTER_RPC);
    mFileSystemMasterClientPool = new FileSystemMasterClientPool(mParentSubject, mMasterAddress);
    mBlockMasterClientPool = new BlockMasterClientPool(mParentSubject, mMasterAddress);
  }

  /**
   * Closes all the resources associated with the context. Make sure all the resources are released
   * back to this context before calling this close. After closing the context, all the resources
   * that acquired from this context might fail. Only call this when you are done with using
   * the {@link FileSystem} associated with this {@link FileSystemContext}.
   */
  public void close() throws IOException {
    mFileSystemMasterClientPool.close();
    mFileSystemMasterClientPool = null;
    mBlockMasterClientPool.close();
    mBlockMasterClientPool = null;

    for (NettyChannelPool pool : mNettyChannelPools.values()) {
      pool.close();
    }
    mNettyChannelPools.clear();

    synchronized (this) {
      mMasterAddress = null;
      mLocalWorkerInitialized = false;
      mLocalWorker = null;
    }
  }

  /**
   * Resets the context. It is only used in {@link alluxio.hadoop.AbstractFileSystem} and
   * tests to reset the default file system context.
   */
  public synchronized void reset() throws IOException {
    close();
    init();
  }

  /**
   * @return the parent subject
   */
  public Subject getParentSubject() {
    return mParentSubject;
  }

  /**
   * @return the master address
   */
  public synchronized InetSocketAddress getMasterAddress() {
    return mMasterAddress;
  }

  /**
   * Acquires a file system master client from the file system master client pool.
   *
   * @return the acquired file system master client
   */
  public FileSystemMasterClient acquireMasterClient() {
    return mFileSystemMasterClientPool.acquire();
  }

  /**
   * Releases a file system master client into the file system master client pool.
   *
   * @param masterClient a file system master client to release
   */
  public void releaseMasterClient(FileSystemMasterClient masterClient) {
    mFileSystemMasterClientPool.release(masterClient);
  }

  /**
   * Acquires a file system master client from the file system master client pool. The resource is
   * {@code Closeable}.
   *
   * @return the acquired file system master client resource
   */
  public CloseableResource<FileSystemMasterClient> acquireMasterClientResource() {
    return new CloseableResource<FileSystemMasterClient>(mFileSystemMasterClientPool.acquire()) {
      @Override
      public void close() {
        mFileSystemMasterClientPool.release(get());
      }
    };
  }

  /**
   * Acquires a block master client resource from the block master client pool. The resource is
   * {@code Closeable}.
   *
   * @return the acquired block master client resource
   */
  public CloseableResource<BlockMasterClient> acquireBlockMasterClientResource() {
    return new CloseableResource<BlockMasterClient>(mBlockMasterClientPool.acquire()) {
      @Override
      public void close() {
        mBlockMasterClientPool.release(get());
      }
    };
  }

  /**
<<<<<<< HEAD
=======
   * Creates a client for a block worker with the given address.
   *
   * @param address the address of the worker to get a client to
   * @return a {@link BlockWorkerClient} connected to the worker with the given worker RPC address
   */
  public BlockWorkerClient createBlockWorkerClient(WorkerNetAddress address) throws IOException {
    return createBlockWorkerClient(address, IdUtils.getRandomNonNegativeLong());
  }

  /**
   * Creates a client for a block worker with the given address.
   *
   * @param address the address of the worker to get a client to
   * @param sessionId the session ID
   * @return a {@link BlockWorkerClient} connected to the worker with the given worker RPC address
   */
  // TODO(peis): Abstract the logic to operate on the pools.
  public BlockWorkerClient createBlockWorkerClient(WorkerNetAddress address,
      Long sessionId) throws IOException {
    Preconditions.checkNotNull(address, ExceptionMessage.NO_WORKER_AVAILABLE.getMessage());
    InetSocketAddress rpcAddress = NetworkAddressUtils.getRpcPortSocketAddress(address);

    if (!mBlockWorkerClientPools.containsKey(rpcAddress)) {
      BlockWorkerThriftClientPool pool = new BlockWorkerThriftClientPool(mParentSubject, rpcAddress,
          Configuration.getInt(PropertyKey.USER_BLOCK_WORKER_CLIENT_POOL_SIZE_MAX),
          Configuration.getLong(PropertyKey.USER_BLOCK_WORKER_CLIENT_POOL_GC_THRESHOLD_MS));
      if (mBlockWorkerClientPools.putIfAbsent(rpcAddress, pool) != null) {
        pool.close();
      }
    }

    if (!mBlockWorkerClientHeartbeatPools.containsKey(rpcAddress)) {
      BlockWorkerThriftClientPool pool = new BlockWorkerThriftClientPool(mParentSubject, rpcAddress,
          Configuration.getInt(PropertyKey.USER_BLOCK_WORKER_CLIENT_POOL_SIZE_MAX),
          Configuration.getLong(PropertyKey.USER_BLOCK_WORKER_CLIENT_POOL_GC_THRESHOLD_MS));
      if (mBlockWorkerClientHeartbeatPools.putIfAbsent(rpcAddress, pool) != null) {
        pool.close();
      }
    }

    return BlockWorkerClient.Factory.create(mBlockWorkerClientPools.get(rpcAddress),
        mBlockWorkerClientHeartbeatPools.get(rpcAddress), address, sessionId);
  }

  /**
>>>>>>> 598d09e7
   * Acquires a netty channel from the channel pools. If there is no available client instance
   * available in the pool, it tries to create a new one. And an exception is thrown if it fails to
   * create a new one.
   *
   * @param workerNetAddress the network address of the channel
   * @return the acquired netty channel
   */
  public Channel acquireNettyChannel(final WorkerNetAddress workerNetAddress) throws IOException {
    SocketAddress address = NetworkAddressUtils.getDataPortSocketAddress(workerNetAddress);
    if (!mNettyChannelPools.containsKey(address)) {
      Bootstrap bs = NettyClient.createClientBootstrap(address);
      bs.remoteAddress(address);
      NettyChannelPool pool = new NettyChannelPool(bs,
          Configuration.getInt(PropertyKey.USER_NETWORK_NETTY_CHANNEL_POOL_SIZE_MAX),
          Configuration.getLong(PropertyKey.USER_NETWORK_NETTY_CHANNEL_POOL_GC_THRESHOLD_MS));
      if (mNettyChannelPools.putIfAbsent(address, pool) != null) {
        // This can happen if this function is called concurrently.
        pool.close();
      }
    }
    return mNettyChannelPools.get(address).acquire();
  }

  /**
   * Releases a netty channel to the channel pools.
   *
   * @param workerNetAddress the address of the channel
   * @param channel the channel to release
   */
  public void releaseNettyChannel(WorkerNetAddress workerNetAddress, Channel channel) {
    SocketAddress address = NetworkAddressUtils.getDataPortSocketAddress(workerNetAddress);
    Preconditions.checkArgument(mNettyChannelPools.containsKey(address));
    mNettyChannelPools.get(address).release(channel);
  }

  /**
   * @return if there is a local worker running the same machine
   */
  public synchronized boolean hasLocalWorker() throws IOException {
    if (!mLocalWorkerInitialized) {
      initializeLocalWorker();
    }
    return mLocalWorker != null;
  }

  /**
   * @return a local worker running the same machine, or null if none is found
   */
  public synchronized WorkerNetAddress getLocalWorker() throws IOException {
    if (!mLocalWorkerInitialized) {
      initializeLocalWorker();
    }
    return mLocalWorker;
  }

  private void initializeLocalWorker() throws IOException {
    List<WorkerNetAddress> addresses = getWorkerAddresses();
    if (!addresses.isEmpty()) {
      if (addresses.get(0).getHost().equals(NetworkAddressUtils.getClientHostName())) {
        mLocalWorker = addresses.get(0);
      }
    }
    mLocalWorkerInitialized = true;
  }

  /**
   * @return if there are any local workers, the returned list will ONLY contain the local workers,
   *         otherwise a list of all remote workers will be returned
   */
  private List<WorkerNetAddress> getWorkerAddresses() throws IOException {
    List<WorkerInfo> infos;
    BlockMasterClient blockMasterClient = mBlockMasterClientPool.acquire();
    try {
      infos = blockMasterClient.getWorkerInfoList();
    } finally {
      mBlockMasterClientPool.release(blockMasterClient);
    }
    if (infos.isEmpty()) {
      throw new UnavailableException(ExceptionMessage.NO_WORKER_AVAILABLE.getMessage());
    }

    // Convert the worker infos into net addresses, if there are local addresses, only keep those
    List<WorkerNetAddress> workerNetAddresses = new ArrayList<>();
    List<WorkerNetAddress> localWorkerNetAddresses = new ArrayList<>();
    String localHostname = NetworkAddressUtils.getClientHostName();
    for (WorkerInfo info : infos) {
      WorkerNetAddress netAddress = info.getAddress();
      if (netAddress.getHost().equals(localHostname)) {
        localWorkerNetAddresses.add(netAddress);
      }
      workerNetAddresses.add(netAddress);
    }

    return localWorkerNetAddresses.isEmpty() ? workerNetAddresses : localWorkerNetAddresses;
  }

  /**
   * Class that contains metrics about FileSystemContext.
   */
  @ThreadSafe
  private static final class Metrics {
    private static void initializeGauges() {
      MetricsSystem.registerGaugeIfAbsent(MetricsSystem.getClientMetricName("NettyConnectionsOpen"),
          new Gauge<Long>() {
            @Override
            public Long getValue() {
              long ret = 0;
              for (NettyChannelPool pool : INSTANCE.mNettyChannelPools.values()) {
                ret += pool.size();
              }
              return ret;
            }
          });
    }

    private Metrics() {} // prevent instantiation
  }
}<|MERGE_RESOLUTION|>--- conflicted
+++ resolved
@@ -225,54 +225,6 @@
   }
 
   /**
-<<<<<<< HEAD
-=======
-   * Creates a client for a block worker with the given address.
-   *
-   * @param address the address of the worker to get a client to
-   * @return a {@link BlockWorkerClient} connected to the worker with the given worker RPC address
-   */
-  public BlockWorkerClient createBlockWorkerClient(WorkerNetAddress address) throws IOException {
-    return createBlockWorkerClient(address, IdUtils.getRandomNonNegativeLong());
-  }
-
-  /**
-   * Creates a client for a block worker with the given address.
-   *
-   * @param address the address of the worker to get a client to
-   * @param sessionId the session ID
-   * @return a {@link BlockWorkerClient} connected to the worker with the given worker RPC address
-   */
-  // TODO(peis): Abstract the logic to operate on the pools.
-  public BlockWorkerClient createBlockWorkerClient(WorkerNetAddress address,
-      Long sessionId) throws IOException {
-    Preconditions.checkNotNull(address, ExceptionMessage.NO_WORKER_AVAILABLE.getMessage());
-    InetSocketAddress rpcAddress = NetworkAddressUtils.getRpcPortSocketAddress(address);
-
-    if (!mBlockWorkerClientPools.containsKey(rpcAddress)) {
-      BlockWorkerThriftClientPool pool = new BlockWorkerThriftClientPool(mParentSubject, rpcAddress,
-          Configuration.getInt(PropertyKey.USER_BLOCK_WORKER_CLIENT_POOL_SIZE_MAX),
-          Configuration.getLong(PropertyKey.USER_BLOCK_WORKER_CLIENT_POOL_GC_THRESHOLD_MS));
-      if (mBlockWorkerClientPools.putIfAbsent(rpcAddress, pool) != null) {
-        pool.close();
-      }
-    }
-
-    if (!mBlockWorkerClientHeartbeatPools.containsKey(rpcAddress)) {
-      BlockWorkerThriftClientPool pool = new BlockWorkerThriftClientPool(mParentSubject, rpcAddress,
-          Configuration.getInt(PropertyKey.USER_BLOCK_WORKER_CLIENT_POOL_SIZE_MAX),
-          Configuration.getLong(PropertyKey.USER_BLOCK_WORKER_CLIENT_POOL_GC_THRESHOLD_MS));
-      if (mBlockWorkerClientHeartbeatPools.putIfAbsent(rpcAddress, pool) != null) {
-        pool.close();
-      }
-    }
-
-    return BlockWorkerClient.Factory.create(mBlockWorkerClientPools.get(rpcAddress),
-        mBlockWorkerClientHeartbeatPools.get(rpcAddress), address, sessionId);
-  }
-
-  /**
->>>>>>> 598d09e7
    * Acquires a netty channel from the channel pools. If there is no available client instance
    * available in the pool, it tries to create a new one. And an exception is thrown if it fails to
    * create a new one.
