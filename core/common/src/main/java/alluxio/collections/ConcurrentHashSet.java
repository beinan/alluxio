--- conflicted
+++ resolved
@@ -28,12 +28,7 @@
  */
 @ThreadSafe
 public class ConcurrentHashSet<T> extends AbstractSet<T> {
-<<<<<<< HEAD
   private final Map<T, Boolean> mMap;
-  private final Set<T> mKeySet;
-=======
-  private final ConcurrentHashMap<T, Boolean> mMap;
->>>>>>> 8516c5ba
 
   /**
    * Creates a new {@link ConcurrentHashSet}.
