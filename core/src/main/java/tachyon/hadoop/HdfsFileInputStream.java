--- conflicted
+++ resolved
@@ -48,17 +48,9 @@
     mHdfsPath = hdfsPath;
     mHadoopConf = conf;
     mHadoopBufferSize = bufferSize;
-<<<<<<< HEAD
     mTachyonFile = mTFS.getFile(mFileId);
     if (mTachyonFile == null) {
-      throw new FileNotFoundException("File " + hdfsPath + " with FID " + fileId
-          + " is not found.");
-=======
-
-    TachyonFile tachyonFile = mTFS.getFile(mFileId);
-    if (tachyonFile == null) {
       throw new FileNotFoundException("File " + hdfsPath + " with FID " + fileId + " is not found.");
->>>>>>> 3d431bd3
     }
     mTachyonFile.setUFSConf(mHadoopConf);
     try {
