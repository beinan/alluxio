--- conflicted
+++ resolved
@@ -97,27 +97,23 @@
    * @param fileSystemMaster the file system master
    * @param journal the journal
    */
-<<<<<<< HEAD
-  public LineageMaster(FileSystemMaster fileSystemMaster, Journal journal) {
-    this(fileSystemMaster, journal,
-=======
   public LineageMaster(MasterContext masterContext, FileSystemMaster fileSystemMaster,
       Journal journal) {
-    super(masterContext, journal, new SystemClock(),
->>>>>>> 64c97470
+    this(masterContext, fileSystemMaster, journal,
         Executors.newFixedThreadPool(2, ThreadFactoryUtils.build("LineageMaster-%d", true)));
   }
 
   /**
    * Creates a new instance of {@link LineageMaster}.
    *
+   * @param masterContext the master context
    * @param fileSystemMaster the file system master
    * @param journal the journal
    * @param executorService the executor service to use for running maintenance threads
    */
-  public LineageMaster(FileSystemMaster fileSystemMaster, Journal journal,
-      ExecutorService executorService) {
-    super(journal, new SystemClock(), executorService);
+  public LineageMaster(MasterContext masterContext, FileSystemMaster fileSystemMaster,
+      Journal journal, ExecutorService executorService) {
+    super(masterContext, journal, new SystemClock(), executorService);
 
     mFileSystemMaster = Preconditions.checkNotNull(fileSystemMaster);
     mLineageIdGenerator = new LineageIdGenerator();
