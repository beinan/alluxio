--- conflicted
+++ resolved
@@ -11,12 +11,7 @@
 
 package alluxio.web;
 
-<<<<<<< HEAD
-import alluxio.Configuration;
-import alluxio.PropertyKey;
-=======
 import alluxio.Constants;
->>>>>>> ada278d1
 import alluxio.master.AlluxioMaster;
 import alluxio.util.io.PathUtils;
 import alluxio.util.network.NetworkAddressUtils.ServiceType;
@@ -72,10 +67,6 @@
         master.getMasterMetricsSystem())), "/metricsui");
 
     // REST configuration
-<<<<<<< HEAD
-    mWebAppContext.setOverrideDescriptors(Collections
-        .singletonList(Configuration.get(PropertyKey.WEB_RESOURCES) + "/WEB-INF/master.xml"));
-=======
     ResourceConfig config = new ResourceConfig().packages("alluxio.master", "alluxio.master.block",
         "alluxio.master.file", "alluxio.master.lineage");
     // Override the init method to inject a reference to AlluxioMaster into the servlet context.
@@ -92,6 +83,5 @@
 
     ServletHolder servletHolder = new ServletHolder("Alluxio Master Web Service", servlet);
     mWebAppContext.addServlet(servletHolder, PathUtils.concatPath(Constants.REST_API_PREFIX, "*"));
->>>>>>> ada278d1
   }
 }