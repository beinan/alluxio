/*
 * Licensed to the University of California, Berkeley under one or more contributor license
 * agreements. See the NOTICE file distributed with this work for additional information regarding
 * copyright ownership. The ASF licenses this file to You under the Apache License, Version 2.0 (the
 * "License"); you may not use this file except in compliance with the License. You may obtain a
 * copy of the License at
 *
 * http://www.apache.org/licenses/LICENSE-2.0
 *
 * Unless required by applicable law or agreed to in writing, software distributed under the License
 * is distributed on an "AS IS" BASIS, WITHOUT WARRANTIES OR CONDITIONS OF ANY KIND, either express
 * or implied. See the License for the specific language governing permissions and limitations under
 * the License.
 */

package tachyon.master.file;

import java.io.IOException;
import java.util.ArrayList;
import java.util.LinkedList;
import java.util.List;
import java.util.Queue;
import java.util.Set;
import java.util.concurrent.Executors;

import org.apache.thrift.TProcessor;
import org.slf4j.Logger;
import org.slf4j.LoggerFactory;

import com.google.common.base.Throwables;

import tachyon.Constants;
import tachyon.Pair;
import tachyon.PrefixList;
import tachyon.StorageLevelAlias;
import tachyon.TachyonURI;
import tachyon.conf.TachyonConf;
import tachyon.master.MasterBase;
import tachyon.master.MasterContext;
<<<<<<< HEAD
import tachyon.master.MasterSource;
=======
>>>>>>> 8b309a28
import tachyon.master.block.BlockId;
import tachyon.master.block.BlockMaster;
import tachyon.master.file.journal.AddCheckpointEntry;
import tachyon.master.file.journal.CompleteFileEntry;
import tachyon.master.file.journal.DeleteFileEntry;
import tachyon.master.file.journal.DependencyEntry;
import tachyon.master.file.journal.InodeDirectoryIdGeneratorEntry;
import tachyon.master.file.journal.InodeEntry;
import tachyon.master.file.journal.InodeLastModificationTimeEntry;
import tachyon.master.file.journal.RenameEntry;
import tachyon.master.file.journal.SetPinnedEntry;
import tachyon.master.file.meta.Dependency;
import tachyon.master.file.meta.DependencyMap;
import tachyon.master.file.meta.Inode;
import tachyon.master.file.meta.InodeDirectory;
import tachyon.master.file.meta.InodeDirectoryIdGenerator;
import tachyon.master.file.meta.InodeFile;
import tachyon.master.file.meta.InodeTree;
import tachyon.master.journal.Journal;
import tachyon.master.journal.JournalEntry;
import tachyon.master.journal.JournalOutputStream;
import tachyon.thrift.BlockInfo;
import tachyon.thrift.BlockInfoException;
import tachyon.thrift.BlockLocation;
import tachyon.thrift.DependencyDoesNotExistException;
import tachyon.thrift.DependencyInfo;
import tachyon.thrift.FileAlreadyExistException;
import tachyon.thrift.FileBlockInfo;
import tachyon.thrift.FileDoesNotExistException;
import tachyon.thrift.FileInfo;
import tachyon.thrift.FileSystemMasterService;
import tachyon.thrift.InvalidPathException;
import tachyon.thrift.NetAddress;
import tachyon.thrift.SuspectedFileSizeException;
import tachyon.thrift.TachyonException;
import tachyon.underfs.UnderFileSystem;
import tachyon.util.FormatUtils;
import tachyon.util.ThreadFactoryUtils;
import tachyon.util.io.PathUtils;

/**
 * The master that handles all file system metadata management.
 */
public final class FileSystemMaster extends MasterBase {
  private static final Logger LOG = LoggerFactory.getLogger(Constants.LOGGER_TYPE);

  private final BlockMaster mBlockMaster;

  /** This manages the file system inode structure. This must be journaled. */
  private final InodeTree mInodeTree;
  /** This manages metadata for lineage. This must be journaled. */
  private final DependencyMap mDependencyMap = new DependencyMap();
  /** This generates unique directory ids. This must be journaled. */
  private final InodeDirectoryIdGenerator mDirectoryIdGenerator;

  private final PrefixList mWhitelist;

  /**
   * @param baseDirectory the base journal directory
   * @return the journal directory for this master
   */
  public static String getJournalDirectory(String baseDirectory) {
    return PathUtils.concatPath(baseDirectory, Constants.FILE_SYSTEM_MASTER_SERVICE_NAME);
  }

  public FileSystemMaster(BlockMaster blockMaster, Journal journal) {
    super(journal,
        Executors.newFixedThreadPool(2, ThreadFactoryUtils.build("file-system-master-%d", true)));
    mBlockMaster = blockMaster;

    mDirectoryIdGenerator = new InodeDirectoryIdGenerator(mBlockMaster);
    mInodeTree = new InodeTree(mBlockMaster, mDirectoryIdGenerator);

    // TODO(gene): Handle default config value for whitelist.
    TachyonConf conf = MasterContext.getConf();
    mWhitelist = new PrefixList(conf.getList(Constants.MASTER_WHITELIST, ","));
  }

  @Override
  public TProcessor getProcessor() {
    return new FileSystemMasterService.Processor<FileSystemMasterServiceHandler>(
        new FileSystemMasterServiceHandler(this));
  }

  @Override
  public String getServiceName() {
    return Constants.FILE_SYSTEM_MASTER_SERVICE_NAME;
  }

  @Override
  public void processJournalEntry(JournalEntry entry) throws IOException {
    if (entry instanceof InodeEntry) {
      mInodeTree.addInodeFromJournal((InodeEntry) entry);
    } else if (entry instanceof InodeLastModificationTimeEntry) {
      InodeLastModificationTimeEntry modTimeEntry = (InodeLastModificationTimeEntry) entry;
      try {
        Inode inode = mInodeTree.getInodeById(modTimeEntry.getId());
        inode.setLastModificationTimeMs(modTimeEntry.getLastModificationTimeMs());
      } catch (FileDoesNotExistException fdnee) {
        throw new RuntimeException(fdnee);
      }
    } else if (entry instanceof DependencyEntry) {
      DependencyEntry dependencyEntry = (DependencyEntry) entry;
      Dependency dependency = new Dependency(dependencyEntry.mId, dependencyEntry.mParentFiles,
          dependencyEntry.mChildrenFiles, dependencyEntry.mCommandPrefix, dependencyEntry.mData,
          dependencyEntry.mComment, dependencyEntry.mFramework, dependencyEntry.mFrameworkVersion,
          dependencyEntry.mDependencyType, dependencyEntry.mParentDependencies,
          dependencyEntry.mCreationTimeMs);
      for (int childDependencyId : dependencyEntry.mChildrenDependencies) {
        dependency.addChildrenDependency(childDependencyId);
      }
      for (long lostFileId : dependencyEntry.mLostFileIds) {
        dependency.addLostFile(lostFileId);
      }
      dependency.resetUncheckpointedChildrenFiles(dependencyEntry.mUncheckpointedFiles);
      mDependencyMap.addDependency(dependency);
    } else if (entry instanceof CompleteFileEntry) {
      completeFileFromEntry((CompleteFileEntry) entry);
    } else if (entry instanceof AddCheckpointEntry) {
      completeFileCheckpointFromEntry((AddCheckpointEntry) entry);
    } else if (entry instanceof SetPinnedEntry) {
      setPinnedFromEntry((SetPinnedEntry) entry);
    } else if (entry instanceof DeleteFileEntry) {
      deleteFileFromEntry((DeleteFileEntry) entry);
    } else if (entry instanceof RenameEntry) {
      renameFromEntry((RenameEntry) entry);
    } else if (entry instanceof InodeDirectoryIdGeneratorEntry) {
      mDirectoryIdGenerator.fromJournalEntry((InodeDirectoryIdGeneratorEntry) entry);
    } else {
      throw new IOException("unexpected entry in journal: " + entry);
    }
  }

  @Override
  public void streamToJournalCheckpoint(JournalOutputStream outputStream) throws IOException {
    mInodeTree.streamToJournalCheckpoint(outputStream);
    mDependencyMap.streamToJournalCheckpoint(outputStream);
    outputStream.writeEntry(mDirectoryIdGenerator.toJournalEntry());
  }

  @Override
  public void start(boolean isLeader) throws IOException {
    if (isLeader) {
      // Only initialize root when isLeader because when initializing root, BlockMaster needs to
      // write journal entry, if it is not leader, BlockMaster won't have a writable journal.
      // If it is standby, it should be able to load the inode tree from leader's checkpoint.
      mInodeTree.initializeRoot();
    }
    super.start(isLeader);
  }

  @Override
  public void stop() throws IOException {
    super.stop();
  }

  /**
   * Completes a file checkpoint in ufs. Called via RPC.
   *
   * @param workerId the worker id completing the ufs checkpoint
   * @param fileId the file id associated with the ufs checkpoint
   * @param length the length of the file
   * @param checkpointPath the ufs path of the file
   * @return true on success
   * @throws SuspectedFileSizeException
   * @throws BlockInfoException
   * @throws FileDoesNotExistException
   */
  public boolean completeFileCheckpoint(long workerId, long fileId, long length,
      TachyonURI checkpointPath)
          throws SuspectedFileSizeException, BlockInfoException, FileDoesNotExistException {
<<<<<<< HEAD
=======
    // TODO(gene): metrics
>>>>>>> 8b309a28
    synchronized (mInodeTree) {
      long opTimeMs = System.currentTimeMillis();
      LOG.info(FormatUtils.parametersToString(workerId, fileId, length, checkpointPath));
      if (completeFileCheckpointInternal(workerId, fileId, length, checkpointPath, opTimeMs)) {
        writeJournalEntry(
            new AddCheckpointEntry(workerId, fileId, length, checkpointPath, opTimeMs));
        flushJournal();
      }
    }
    return true;
  }

  /**
   * Internal implementation of completing the ufs checkpoint of the file.
   *
   * @return true if the operation should be written to the journal
   */
  boolean completeFileCheckpointInternal(long workerId, long fileId,
      long length, TachyonURI checkpointPath, long opTimeMs)
          throws SuspectedFileSizeException, BlockInfoException, FileDoesNotExistException {

    Inode inode = mInodeTree.getInodeById(fileId);
    if (inode.isDirectory()) {
      throw new FileDoesNotExistException("File id " + fileId + " is a directory, not a file.");
    }

    InodeFile file = (InodeFile) inode;
    boolean needLog = false;

    if (file.isComplete()) {
      if (file.getLength() != length) {
        throw new SuspectedFileSizeException(
            fileId + ". Original Size: " + file.getLength() + ". New Size: " + length);
      }
    } else {
      file.setLength(length);
      // Commit all the file blocks (without locations) so the metadata for the block exists.
      long currLength = length;
      for (long blockId : file.getBlockIds()) {
        long blockSize = Math.min(currLength, file.getBlockSizeBytes());
        mBlockMaster.commitBlockInUFS(blockId, blockSize);
        currLength -= blockSize;
      }

      needLog = true;
    }

    if (!file.hasCheckpointed()) {
      file.setUfsPath(checkpointPath.toString());
      needLog = true;

      synchronized (mDependencyMap) {
        Dependency dep = mDependencyMap.getFromFileId(fileId);
        if (dep != null) {
          dep.childCheckpointed(fileId);
          if (dep.hasCheckpointed()) {
            mDependencyMap.removeUncheckpointedDependency(dep);
            mDependencyMap.removePriorityDependency(dep);
          }
        }
      }
    }
    mDependencyMap.addFileCheckpoint(fileId);
    file.setLastModificationTimeMs(opTimeMs);
    file.setComplete(length);
<<<<<<< HEAD
    MasterContext.getMasterSource().incFilesCheckpointed();
    // TODO: This probably should always be true since the last mod time is updated
=======
    // TODO(calvin): This probably should always be true since the last mod time is updated.
>>>>>>> 8b309a28
    return needLog;
  }

  private void completeFileCheckpointFromEntry(AddCheckpointEntry entry) {
    try {
      completeFileCheckpointInternal(entry.getWorkerId(), entry.getFileId(), entry.getFileLength(),
          entry.getCheckpointPath(), entry.getOperationTimeMs());
    } catch (FileDoesNotExistException fdnee) {
      throw new RuntimeException(fdnee);
    } catch (SuspectedFileSizeException sfse) {
      throw new RuntimeException(sfse);
    } catch (BlockInfoException bie) {
      throw new RuntimeException(bie);
    }
  }

  /**
   * Whether the filesystem contains a directory with the id. Called by internal masters.
   *
   * @param id id of the directory
   * @return true if there is a directory with the id, false otherwise
   */
  public boolean isDirectory(long id) {
    synchronized (mInodeTree) {
      Inode inode;
      try {
        inode = mInodeTree.getInodeById(id);
      } catch (FileDoesNotExistException fne) {
        return false;
      }
      return inode.isDirectory();
    }
  }

  /**
   * Returns the file id for a given path. Called via RPC, as well as internal masters.
   *
   * @param path the path to get the file id for
   * @return the file id for a given path
   * @throws InvalidPathException
   */
  public long getFileId(TachyonURI path) throws InvalidPathException {
    synchronized (mInodeTree) {
      Inode inode = mInodeTree.getInodeByPath(path);
      return inode.getId();
    }
  }

  /**
   * Returns the {@link FileInfo} for a given path. Called via RPC, as well as internal masters.
   *
   * @param fileId the file id to get the {@link FileInfo} for
   * @return the {@link FileInfo} for the given file id
   * @throws FileDoesNotExistException
   * @throws InvalidPathException
   */
  public FileInfo getFileInfo(long fileId) throws FileDoesNotExistException, InvalidPathException {
<<<<<<< HEAD
    MasterContext.getMasterSource().incGetFileStatusOps();
=======
    // TODO(gene): metrics
>>>>>>> 8b309a28
    synchronized (mInodeTree) {
      Inode inode = mInodeTree.getInodeById(fileId);
      return getFileInfo(inode);
    }
  }

  private FileInfo getFileInfo(Inode inode) throws FileDoesNotExistException {
    FileInfo fileInfo = inode.generateClientFileInfo(mInodeTree.getPath(inode).toString());
    fileInfo.inMemoryPercentage = getInMemoryPercentage(inode);
    return fileInfo;
  }

  /**
   * Returns a list {@link FileInfo} for a given file id. If the given file id is a file, the list
   * only contains a single object. If it is a directory, the resulting list contains all direct
   * children of the directory. Called via RPC, as well as internal masters.
   *
   * @param fileId
   * @return
   * @throws FileDoesNotExistException
   * @throws InvalidPathException
   */
  public List<FileInfo> getFileInfoList(long fileId)
      throws FileDoesNotExistException {
    synchronized (mInodeTree) {
      Inode inode = mInodeTree.getInodeById(fileId);

      List<FileInfo> ret = new ArrayList<FileInfo>();
      if (inode.isDirectory()) {
        for (Inode child : ((InodeDirectory) inode).getChildren()) {
          ret.add(getFileInfo(child));
        }
      } else {
        ret.add(getFileInfo(inode));
      }
      return ret;
    }
  }

  /**
   * Marks a file as completed. After a file is complete, it cannot be written to. Called via RPC.
   *
   * @param fileId the file id to complete.
   * @throws FileDoesNotExistException
   * @throws BlockInfoException
   */
  public void completeFile(long fileId) throws FileDoesNotExistException, BlockInfoException {
<<<<<<< HEAD
=======
    // TODO(gene): metrics
>>>>>>> 8b309a28
    synchronized (mInodeTree) {
      long opTimeMs = System.currentTimeMillis();
      Inode inode = mInodeTree.getInodeById(fileId);
      if (!inode.isFile()) {
        throw new FileDoesNotExistException("File id " + fileId + " is not a file.");
      }

      InodeFile fileInode = (InodeFile) inode;
      List<Long> blockIdList = fileInode.getBlockIds();
      List<BlockInfo> blockInfoList = mBlockMaster.getBlockInfoList(blockIdList);
      if (blockInfoList.size() != blockIdList.size()) {
        throw new BlockInfoException("Cannot complete file without all the blocks committed");
      }

      // Verify that all the blocks (except the last one) is the same size as the file block size.
      long fileLength = 0;
      long fileBlockSize = fileInode.getBlockSizeBytes();
      for (int i = 0; i < blockInfoList.size(); i ++) {
        BlockInfo blockInfo = blockInfoList.get(i);
        fileLength += blockInfo.getLength();
        if (i < blockInfoList.size() - 1 && blockInfo.getLength() != fileBlockSize) {
          throw new BlockInfoException(
              "Block index " + i + " has a block size smaller than the file block size ("
                  + fileInode.getBlockSizeBytes() + ")");
        }
      }

      completeFileInternal(fileInode.getBlockIds(), fileId, fileLength, opTimeMs);
      writeJournalEntry(
          new CompleteFileEntry(fileInode.getBlockIds(), fileId, fileLength, opTimeMs));
      flushJournal();
    }
  }

  void completeFileInternal(List<Long> blockIds, long fileId, long fileLength,
      long opTimeMs) throws FileDoesNotExistException {
    mDependencyMap.addFileCheckpoint(fileId);
    InodeFile inodeFile = (InodeFile) mInodeTree.getInodeById(fileId);
    inodeFile.setBlockIds(blockIds);
    inodeFile.setComplete(fileLength);
    inodeFile.setLastModificationTimeMs(opTimeMs);
  }

  private void completeFileFromEntry(CompleteFileEntry entry) {
    try {
      completeFileInternal(entry.getBlockIds(), entry.getFileId(), entry.getFileLength(),
          entry.getOperationTimeMs());
    } catch (FileDoesNotExistException fdnee) {
      throw new RuntimeException(fdnee);
    }
  }

  /**
   * Creates a file (not a directory) for a given path. Called via RPC.
   *
   * @param path the file to create
   * @param blockSizeBytes the block size of the file
   * @param recursive if true, will recursively create all the missing directories along the path.
   * @return the file id of the create file
   * @throws InvalidPathException
   * @throws FileAlreadyExistException
   * @throws BlockInfoException
   */
  public long createFile(TachyonURI path, long blockSizeBytes, boolean recursive)
      throws InvalidPathException, FileAlreadyExistException, BlockInfoException {
<<<<<<< HEAD
    MasterContext.getMasterSource().incCreateFileOps();
=======
    // TODO(gene): metrics
>>>>>>> 8b309a28
    synchronized (mInodeTree) {
      InodeTree.CreatePathResult createResult =
          createFileInternal(path, blockSizeBytes, recursive, System.currentTimeMillis());
      List<Inode> created = createResult.getCreated();

      writeJournalEntry(mDirectoryIdGenerator.toJournalEntry());
      journalCreatePathResult(createResult);
      flushJournal();
      return created.get(created.size() - 1).getId();
    }
  }

  InodeTree.CreatePathResult createFileInternal(TachyonURI path, long blockSizeBytes,
      boolean recursive, long opTimeMs)
          throws InvalidPathException, FileAlreadyExistException, BlockInfoException {
    InodeTree.CreatePathResult createResult =
        mInodeTree.createPath(path, blockSizeBytes, recursive, false, opTimeMs);
    // If the create succeeded, the list of created inodes will not be empty.
    List<Inode> created = createResult.getCreated();
    InodeFile inode = (InodeFile) created.get(created.size() - 1);
    if (mWhitelist.inList(path.toString())) {
      inode.setCache(true);
    }
    MasterContext.getMasterSource().incFilesCreated(created.size());
    return createResult;
  }

  /**
   * Returns the next block id for a given file id. Called via RPC.
   *
   * @param fileId the file id to get the next block id for
   * @return the next block id for the file
   * @throws FileDoesNotExistException
   */
  public long getNewBlockIdForFile(long fileId) throws FileDoesNotExistException {
    Inode inode = null;
    synchronized (mInodeTree) {
      inode = mInodeTree.getInodeById(fileId);
    }
    if (!inode.isFile()) {
      throw new FileDoesNotExistException("File id " + fileId + " is not a file.");
    }

    return ((InodeFile) inode).getNewBlockId();
  }

  /**
   * Get the total number of files and directories.
   *
   * @return the number of files and directories.
   */
  public int getNumberOfFiles() {
    synchronized (mInodeTree) {
      return mInodeTree.getSize();
    }
  }

  /**
   * Get the number of pinned files and directories.
   * @return the number of pinned files and directories.
   */
  public int getNumberOfPinnedFiles() {
    synchronized (mInodeTree) {
      return mInodeTree.getPinnedSize();
    }
  }

  /**
   * Deletes a given file id. Called via RPC.
   *
   * @param fileId the file id to delete
   * @param recursive if true, will delete all its children.
   * @return true if the file was deleted, false otherwise.
   * @throws TachyonException
   * @throws FileDoesNotExistException
   */
  public boolean deleteFile(long fileId, boolean recursive)
      throws TachyonException, FileDoesNotExistException {
<<<<<<< HEAD
    MasterContext.getMasterSource().incDeleteFileOps();
=======
    // TODO(gene): metrics
>>>>>>> 8b309a28
    synchronized (mInodeTree) {
      long opTimeMs = System.currentTimeMillis();
      boolean ret = deleteFileInternal(fileId, recursive, opTimeMs);
      writeJournalEntry(new DeleteFileEntry(fileId, recursive, opTimeMs));
      flushJournal();
      return ret;
    }
  }

  private void deleteFileFromEntry(DeleteFileEntry entry) {
    MasterContext.getMasterSource().incDeleteFileOps();
    try {
      deleteFileInternal(entry.mFileId, entry.mRecursive, entry.mOpTimeMs);
    } catch (Exception e) {
      throw new RuntimeException(e);
    }
  }

  boolean deleteFileInternal(long fileId, boolean recursive, long opTimeMs)
      throws TachyonException, FileDoesNotExistException {
    Inode inode = mInodeTree.getInodeById(fileId);
    return deleteInodeInternal(inode, recursive, opTimeMs);
  }

  private boolean deleteInodeInternal(Inode inode, boolean recursive, long opTimeMs)
      throws TachyonException, FileDoesNotExistException {
    if (inode == null) {
      return true;
    }
    if (inode.isDirectory() && !recursive && ((InodeDirectory) inode).getNumberOfChildren() > 0) {
      // inode is nonempty, and we don't want to delete a nonempty directory unless recursive is
      // true
      return false;
    }
    if (mInodeTree.isRootId(inode.getId())) {
      // The root cannot be deleted.
      return false;
    }

    List<Inode> delInodes = new ArrayList<Inode>();
    delInodes.add(inode);
    if (inode.isDirectory()) {
      delInodes.addAll(mInodeTree.getInodeChildrenRecursive((InodeDirectory) inode));
    }

    // We go through each inode, removing it from it's parent set and from mDelInodes. If it's a
    // file, we deal with the checkpoints and blocks as well.
    for (int i = delInodes.size() - 1; i >= 0; i --) {
      Inode delInode = delInodes.get(i);

      if (delInode.isFile()) {
        // Delete the ufs checkpoint.
        String checkpointPath = ((InodeFile) delInode).getUfsPath();
        if (!checkpointPath.isEmpty()) {
          UnderFileSystem ufs = UnderFileSystem.get(checkpointPath, MasterContext.getConf());
          try {
            if (!ufs.exists(checkpointPath)) {
              LOG.warn("File does not exist the underfs: " + checkpointPath);
            } else if (!ufs.delete(checkpointPath, true)) {
              return false;
            }
          } catch (IOException e) {
            throw new TachyonException(e.getMessage());
          }
        }

        // Remove corresponding blocks from workers.
        mBlockMaster.removeBlocks(((InodeFile) delInode).getBlockIds());
      }

      mInodeTree.deleteInode(delInode, opTimeMs);
    }
    MasterContext.getMasterSource().incFilesDeleted(delInodes.size());
    return true;
  }

  /**
   * Returns the {@link FileBlockInfo} for given file and block index. Called via RPC.
   *
   * @param fileId the file id to get the info for
   * @param fileBlockIndex the block index of the file to get the block info for
   * @return the {@link FileBlockInfo} for the file and block index
   * @throws FileDoesNotExistException
   * @throws BlockInfoException
   */
  public FileBlockInfo getFileBlockInfo(long fileId, int fileBlockIndex)
      throws FileDoesNotExistException, BlockInfoException {
    synchronized (mInodeTree) {
      Inode inode = mInodeTree.getInodeById(fileId);
      if (inode.isDirectory()) {
        throw new FileDoesNotExistException("FileId " + fileId + " is not a file.");
      }
      InodeFile file = (InodeFile) inode;
      List<Long> blockIdList = new ArrayList<Long>(1);
      blockIdList.add(file.getBlockIdByIndex(fileBlockIndex));
      List<BlockInfo> blockInfoList = mBlockMaster.getBlockInfoList(blockIdList);
      if (blockInfoList.size() != 1) {
        throw new BlockInfoException(
            "FileId " + fileId + " BlockIndex " + fileBlockIndex + " is not a valid block.");
      }
      return generateFileBlockInfo(file, blockInfoList.get(0));
    }
  }

  /**
   * Returns all the {@link FileBlockInfo} of the given file. Called via RPC, and internal masters.
   *
   * @param fileId the file id to get the info for
   * @return a list of {@link FileBlockInfo} for all the blocks of the file.
   * @throws FileDoesNotExistException
   */
  public List<FileBlockInfo> getFileBlockInfoList(long fileId) throws FileDoesNotExistException {
    synchronized (mInodeTree) {
      Inode inode = mInodeTree.getInodeById(fileId);
      if (inode.isDirectory()) {
        throw new FileDoesNotExistException("FileId " + fileId + " is not a file.");
      }
      InodeFile file = (InodeFile) inode;
      List<BlockInfo> blockInfoList = mBlockMaster.getBlockInfoList(file.getBlockIds());

      List<FileBlockInfo> ret = new ArrayList<FileBlockInfo>();
      for (BlockInfo blockInfo : blockInfoList) {
        ret.add(generateFileBlockInfo(file, blockInfo));
      }
      return ret;
    }
  }

  /**
   * Returns all the {@link FileBlockInfo} of the given file. Called by web UI.
   *
   * @param path the path to the file
   * @return a list of {@link FileBlockInfo} for all the blocks of the file.
   * @throws FileDoesNotExistException
   * @throws InvalidPathException
   */
  public List<FileBlockInfo> getFileBlockInfoList(TachyonURI path)
      throws FileDoesNotExistException, InvalidPathException {
    long fileId = getFileId(path);
    return getFileBlockInfoList(fileId);
  }

  /**
   * Generates a {@link FileBlockInfo} object from internal metadata. This adds file information to
   * the block, such as the file offset, and additional UFS locations for the block.
   *
   * @param file the file the block is a part of
   * @param blockInfo the {@link BlockInfo} to generate the {@link FileBlockInfo} from
   * @return a new {@link FileBlockInfo} for the block
   */
  private FileBlockInfo generateFileBlockInfo(InodeFile file, BlockInfo blockInfo) {
    FileBlockInfo fileBlockInfo = new FileBlockInfo();

    fileBlockInfo.blockInfo = blockInfo;
    fileBlockInfo.ufsLocations = new ArrayList<NetAddress>();

    // The sequence number part of the block id is the block index.
    fileBlockInfo.offset = file.getBlockSizeBytes() * BlockId.getSequenceNumber(blockInfo.blockId);

    if (fileBlockInfo.blockInfo.locations.isEmpty() && file.hasCheckpointed()) {
      // No tachyon locations, but there is a checkpoint in the under storage system. Add the
      // locations from the under storage system.
      UnderFileSystem ufs = UnderFileSystem.get(file.getUfsPath(), MasterContext.getConf());
      List<String> locs = null;
      try {
        locs = ufs.getFileLocations(file.getUfsPath(), fileBlockInfo.offset);
      } catch (IOException e) {
        return fileBlockInfo;
      }
      if (locs != null) {
        for (String loc : locs) {
          String resolvedHost = loc;
          int resolvedPort = -1;
          try {
            String[] ipport = loc.split(":");
            if (ipport.length == 2) {
              resolvedHost = ipport[0];
              resolvedPort = Integer.parseInt(ipport[1]);
            }
          } catch (NumberFormatException nfe) {
            continue;
          }
          // The resolved port is the data transfer port not the rpc port
          fileBlockInfo.ufsLocations.add(new NetAddress(resolvedHost, -1, resolvedPort));
        }
      }
    }
    return fileBlockInfo;
  }

  /**
   * Returns whether the inodeFile is fully in memory or not. The file is fully in memory only if
   * all the blocks of the file are in memory, in other words, the in memory percentage is 100.
   *
   * @return true if the file is fully in memory, false otherwise
   */
  private boolean isFullyInMemory(InodeFile inode) {
    return getInMemoryPercentage(inode) == 100;
  }

  /**
   * Gets absolute paths of all in memory files. Called by the web ui.
   *
   * @return absolute paths of all in memory files.
   */
  public List<TachyonURI> getInMemoryFiles() {
    List<TachyonURI> ret = new ArrayList<TachyonURI>();
    LOG.info("getInMemoryFiles()");
    Queue<Pair<InodeDirectory, TachyonURI>> nodesQueue =
        new LinkedList<Pair<InodeDirectory, TachyonURI>>();
    synchronized (mInodeTree) {
      // TODO(yupeng): Verify we want to use absolute path.
      nodesQueue.add(new Pair<InodeDirectory, TachyonURI>(mInodeTree.getRoot(),
          new TachyonURI(TachyonURI.SEPARATOR)));
      while (!nodesQueue.isEmpty()) {
        Pair<InodeDirectory, TachyonURI> pair = nodesQueue.poll();
        InodeDirectory directory = pair.getFirst();
        TachyonURI curUri = pair.getSecond();

        Set<Inode> children = directory.getChildren();
        for (Inode inode : children) {
          TachyonURI newUri = curUri.join(inode.getName());
          if (inode.isDirectory()) {
            nodesQueue.add(new Pair<InodeDirectory, TachyonURI>((InodeDirectory) inode, newUri));
          } else if (isFullyInMemory((InodeFile) inode)) {
            ret.add(newUri);
          }
        }
      }
    }
    return ret;
  }

  /**
   * Get the in-memory percentage of an Inode. For a file that has all blocks in memory, it returns
   * 100; for a file that has no block in memory, it returns 0. Returns 0 for a directory.
   *
   * @param inode the inode
   * @return the in memory percentage
   */
  private int getInMemoryPercentage(Inode inode) {
    if (!inode.isFile()) {
      return 0;
    }
    InodeFile inodeFile = (InodeFile) inode;

    long length = inodeFile.getLength();
    if (length == 0) {
      return 100;
    }

    long inMemoryLength = 0;
    for (BlockInfo info : mBlockMaster.getBlockInfoList(inodeFile.getBlockIds())) {
      if (isInMemory(info)) {
        inMemoryLength += info.getLength();
      }
    }
    return (int) (inMemoryLength * 100 / length);
  }

  /**
   * @return true if the given block is in some worker's memory, false otherwise
   */
  private boolean isInMemory(BlockInfo blockInfo) {
    for (BlockLocation location : blockInfo.getLocations()) {
      if (location.getTier() == StorageLevelAlias.MEM.getValue()) {
        return true;
      }
    }
    return false;
  }

  /**
   * Creates a directory for a given path. Called via RPC, and internal masters.
   *
   * @param path the path of the directory
   * @param recursive if it is true, create necessary but nonexistent parent directories, otherwise,
   *        the parent directories must already exist
   * @throws InvalidPathException when the path is invalid, please see documentation on
   *         {@link InodeTree#createPath} for more details
   * @throws FileAlreadyExistException when there is already a file at path
   */
  public void mkdirs(TachyonURI path, boolean recursive) throws InvalidPathException,
      FileAlreadyExistException {
    // TODO(gene): metrics
    synchronized (mInodeTree) {
      try {
        InodeTree.CreatePathResult createResult = mInodeTree.createPath(path, 0, recursive, true);

        writeJournalEntry(mDirectoryIdGenerator.toJournalEntry());
        journalCreatePathResult(createResult);
        flushJournal();
      } catch (BlockInfoException bie) {
        // Since we are creating a directory, the block size is ignored, no such exception should
        // happen.
        Throwables.propagate(bie);
      }
    }
  }

  /**
   * Journals the {@link InodeTree.CreatePathResult}. This does not flush the journal.
   * Synchronization is required outside of this method.
   *
   * @param createResult the {@link InodeTree.CreatePathResult} to journal
   */
  private void journalCreatePathResult(InodeTree.CreatePathResult createResult) {
    for (Inode inode : createResult.getModified()) {
      writeJournalEntry(
          new InodeLastModificationTimeEntry(inode.getId(), inode.getLastModificationTimeMs()));
    }
    for (Inode inode : createResult.getCreated()) {
      writeJournalEntry(inode.toJournalEntry());
    }
  }

  /**
   * Renames a file to a destination. Called via RPC.
   *
   * @param fileId the source file to rename.
   * @param dstPath the destination path to rename the file to.
   * @return true if the rename was successful
   * @throws InvalidPathException
   * @throws FileDoesNotExistException
   */
  public boolean rename(long fileId, TachyonURI dstPath)
      throws InvalidPathException, FileDoesNotExistException {
<<<<<<< HEAD
    MasterContext.getMasterSource().incRenameOps();
=======
    // TODO(gene): metrics
>>>>>>> 8b309a28
    synchronized (mInodeTree) {
      Inode srcInode = mInodeTree.getInodeById(fileId);
      TachyonURI srcPath = mInodeTree.getPath(srcInode);
      if (srcPath.equals(dstPath)) {
        return true;
      }
      if (srcPath.isRoot() || dstPath.isRoot()) {
        return false;
      }
      String[] srcComponents = PathUtils.getPathComponents(srcPath.toString());
      String[] dstComponents = PathUtils.getPathComponents(dstPath.toString());
      // We can't rename a path to one of its subpaths, so we check for that, by making sure
      // srcComponents isn't a prefix of dstComponents.
      if (srcComponents.length < dstComponents.length) {
        boolean isPrefix = true;
        for (int prefixInd = 0; prefixInd < srcComponents.length; prefixInd ++) {
          if (!srcComponents[prefixInd].equals(dstComponents[prefixInd])) {
            isPrefix = false;
            break;
          }
        }
        if (isPrefix) {
          throw new InvalidPathException(
              "Failed to rename: " + srcPath + " is a prefix of " + dstPath);
        }
      }

      TachyonURI dstParentURI = dstPath.getParent();

      // Get the inodes of the src and dst parents.
      Inode srcParentInode = mInodeTree.getInodeById(srcInode.getParentId());
      if (!srcParentInode.isDirectory()) {
        return false;
      }
      Inode dstParentInode = mInodeTree.getInodeByPath(dstParentURI);
      if (!dstParentInode.isDirectory()) {
        return false;
      }

      InodeDirectory dstParentDirectory = (InodeDirectory) dstParentInode;

      // Make sure destination path does not exist
      if (dstParentDirectory.getChild(dstComponents[dstComponents.length - 1]) != null) {
        return false;
      }

      // Now we remove srcInode from it's parent and insert it into dstPath's parent
      long opTimeMs = System.currentTimeMillis();
      renameInternal(fileId, dstPath, opTimeMs);

      writeJournalEntry(new RenameEntry(fileId, dstPath.getPath(), opTimeMs));
      flushJournal();

      return true;
    }
  }

  void renameInternal(long fileId, TachyonURI dstPath, long opTimeMs)
      throws InvalidPathException, FileDoesNotExistException {
    Inode srcInode = mInodeTree.getInodeById(fileId);
    Inode srcParentInode = mInodeTree.getInodeById(srcInode.getParentId());
    TachyonURI dstParentURI = dstPath.getParent();
    Inode dstParentInode = mInodeTree.getInodeByPath(dstParentURI);
    ((InodeDirectory) srcParentInode).removeChild(srcInode);
    srcParentInode.setLastModificationTimeMs(opTimeMs);
    srcInode.setParentId(dstParentInode.getId());
    srcInode.setName(dstPath.getName());
    ((InodeDirectory) dstParentInode).addChild(srcInode);
    dstParentInode.setLastModificationTimeMs(opTimeMs);
    MasterContext.getMasterSource().incFilesRenamed();
  }

  private void renameFromEntry(RenameEntry entry) {
    MasterContext.getMasterSource().incRenameOps();
    try {
      renameInternal(entry.mFileId, new TachyonURI(entry.mDstPath), entry.mOpTimeMs);
    } catch (Exception e) {
      throw new RuntimeException(e);
    }
  }

  /**
   * Sets the pin status for a file. If the file is a directory, the pin status will be set
   * recursively to all of its descendants. Called via RPC.
   *
   * @param fileId the file id to set the pin status for
   * @param pinned the pin status
   * @throws FileDoesNotExistException
   */
  public void setPinned(long fileId, boolean pinned) throws FileDoesNotExistException {
    // TODO(gene): metrics
    synchronized (mInodeTree) {
      long opTimeMs = System.currentTimeMillis();
      setPinnedInternal(fileId, pinned, opTimeMs);
      writeJournalEntry(new SetPinnedEntry(fileId, pinned, opTimeMs));
      flushJournal();
    }
  }

  private void setPinnedInternal(long fileId, boolean pinned, long opTimeMs)
      throws FileDoesNotExistException {
    Inode inode = mInodeTree.getInodeById(fileId);
    mInodeTree.setPinned(inode, pinned, opTimeMs);
  }

  private void setPinnedFromEntry(SetPinnedEntry entry) {
    try {
      setPinnedInternal(entry.getId(), entry.getPinned(), entry.getOperationTimeMs());
    } catch (FileDoesNotExistException fdnee) {
      throw new RuntimeException(fdnee);
    }
  }

  /**
   * Frees or evicts all of the blocks of the file from tachyon storage. If the given file is a
   * directory, and the 'recursive' flag is enabled, all descendant files will also be freed. Called
   * via RPC.
   *
   * @param fileId the file to free
   * @param recursive if true, and the file is a directory, all descendants will be freed
   * @return true if the file was freed
   * @throws FileDoesNotExistException
   */
  public boolean free(long fileId, boolean recursive) throws FileDoesNotExistException {
    // TODO(gene): metrics
    synchronized (mInodeTree) {
      Inode inode = mInodeTree.getInodeById(fileId);

      if (inode.isDirectory() && !recursive && ((InodeDirectory) inode).getNumberOfChildren() > 0) {
        // inode is nonempty, and we don't want to free a nonempty directory unless recursive is
        // true
        return false;
      }

      List<Inode> freeInodes = new ArrayList<Inode>();
      freeInodes.add(inode);
      if (inode.isDirectory()) {
        freeInodes.addAll(mInodeTree.getInodeChildrenRecursive((InodeDirectory) inode));
      }

      // We go through each inode.
      for (int i = freeInodes.size() - 1; i >= 0; i --) {
        Inode freeInode = freeInodes.get(i);

        if (freeInode.isFile()) {
          // Remove corresponding blocks from workers.
          mBlockMaster.removeBlocks(((InodeFile) freeInode).getBlockIds());
        }
      }
    }
    return true;
  }

  /**
   * Gets the path of a file with the given id. Called by the internal web ui.
   *
   * @param fileId The id of the file to look up
   * @return the path of the file
   * @throws FileDoesNotExistException raise if the file does not exist.
   */
  public TachyonURI getPath(long fileId) throws FileDoesNotExistException {
    return mInodeTree.getPath(mInodeTree.getInodeById(fileId));
  }

  /**
   *
   * @return the set of inode ids which are pinned. Called via RPC.
   */
  public Set<Long> getPinIdList() {
    synchronized (mInodeTree) {
      return mInodeTree.getPinIdSet();
    }
  }

  /**
   * @return the ufs address for this master.
   */
  public String getUfsAddress() {
    return MasterContext.getConf().get(Constants.UNDERFS_ADDRESS);
  }

  /**
   * @return the white list. Called by the internal web ui.
   */
  public List<String> getWhiteList() {
    return mWhitelist.getList();
  }

  // TODO(gene): The following methods are for lineage, which is not fully functional yet.
  public void createDependency() {
    // TODO(gene): Implement lineage.
  }

  public DependencyInfo getClientDependencyInfo(int dependencyId)
      throws DependencyDoesNotExistException {
    Dependency dependency = mDependencyMap.getFromDependencyId(dependencyId);
    if (dependency == null) {
      throw new DependencyDoesNotExistException("No dependency with id " + dependencyId);
    }
    return dependency.generateClientDependencyInfo();
  }

  public void requestFilesInDependency(int dependencyId) {
    synchronized (mDependencyMap) {
      Dependency dependency = mDependencyMap.getFromDependencyId(dependencyId);
      if (dependency != null) {
        LOG.info("Request files in dependency " + dependency);
        if (dependency.hasLostFile()) {
          mDependencyMap.recomputeDependency(dependencyId);
        }
      } else {
        LOG.error("There is no dependency with id " + dependencyId);
      }
    }
  }

  public void reportLostFile(long fileId) throws FileDoesNotExistException {
    synchronized (mInodeTree) {
      Inode inode = mInodeTree.getInodeById(fileId);
      if (inode.isDirectory()) {
        LOG.warn("Reported file is a directory " + inode);
        return;
      }
      InodeFile iFile = (InodeFile) inode;

      if (mDependencyMap.addLostFile(fileId) == null) {
        LOG.error("There is no dependency info for " + iFile + " . No recovery on that");
      } else {
        LOG.info("Reported file loss. Tachyon will recompute it: " + iFile);
      }
    }
  }

  public List<Integer> getPriorityDependencyList() {
    synchronized (mDependencyMap) {
      return mDependencyMap.getPriorityDependencyList();
    }
  }
}<|MERGE_RESOLUTION|>--- conflicted
+++ resolved
@@ -37,10 +37,7 @@
 import tachyon.conf.TachyonConf;
 import tachyon.master.MasterBase;
 import tachyon.master.MasterContext;
-<<<<<<< HEAD
 import tachyon.master.MasterSource;
-=======
->>>>>>> 8b309a28
 import tachyon.master.block.BlockId;
 import tachyon.master.block.BlockMaster;
 import tachyon.master.file.journal.AddCheckpointEntry;
@@ -212,10 +209,6 @@
   public boolean completeFileCheckpoint(long workerId, long fileId, long length,
       TachyonURI checkpointPath)
           throws SuspectedFileSizeException, BlockInfoException, FileDoesNotExistException {
-<<<<<<< HEAD
-=======
-    // TODO(gene): metrics
->>>>>>> 8b309a28
     synchronized (mInodeTree) {
       long opTimeMs = System.currentTimeMillis();
       LOG.info(FormatUtils.parametersToString(workerId, fileId, length, checkpointPath));
@@ -281,12 +274,8 @@
     mDependencyMap.addFileCheckpoint(fileId);
     file.setLastModificationTimeMs(opTimeMs);
     file.setComplete(length);
-<<<<<<< HEAD
     MasterContext.getMasterSource().incFilesCheckpointed();
-    // TODO: This probably should always be true since the last mod time is updated
-=======
     // TODO(calvin): This probably should always be true since the last mod time is updated.
->>>>>>> 8b309a28
     return needLog;
   }
 
@@ -344,11 +333,7 @@
    * @throws InvalidPathException
    */
   public FileInfo getFileInfo(long fileId) throws FileDoesNotExistException, InvalidPathException {
-<<<<<<< HEAD
     MasterContext.getMasterSource().incGetFileStatusOps();
-=======
-    // TODO(gene): metrics
->>>>>>> 8b309a28
     synchronized (mInodeTree) {
       Inode inode = mInodeTree.getInodeById(fileId);
       return getFileInfo(inode);
@@ -396,10 +381,6 @@
    * @throws BlockInfoException
    */
   public void completeFile(long fileId) throws FileDoesNotExistException, BlockInfoException {
-<<<<<<< HEAD
-=======
-    // TODO(gene): metrics
->>>>>>> 8b309a28
     synchronized (mInodeTree) {
       long opTimeMs = System.currentTimeMillis();
       Inode inode = mInodeTree.getInodeById(fileId);
@@ -465,11 +446,7 @@
    */
   public long createFile(TachyonURI path, long blockSizeBytes, boolean recursive)
       throws InvalidPathException, FileAlreadyExistException, BlockInfoException {
-<<<<<<< HEAD
     MasterContext.getMasterSource().incCreateFileOps();
-=======
-    // TODO(gene): metrics
->>>>>>> 8b309a28
     synchronized (mInodeTree) {
       InodeTree.CreatePathResult createResult =
           createFileInternal(path, blockSizeBytes, recursive, System.currentTimeMillis());
@@ -548,11 +525,7 @@
    */
   public boolean deleteFile(long fileId, boolean recursive)
       throws TachyonException, FileDoesNotExistException {
-<<<<<<< HEAD
     MasterContext.getMasterSource().incDeleteFileOps();
-=======
-    // TODO(gene): metrics
->>>>>>> 8b309a28
     synchronized (mInodeTree) {
       long opTimeMs = System.currentTimeMillis();
       boolean ret = deleteFileInternal(fileId, recursive, opTimeMs);
@@ -880,11 +853,7 @@
    */
   public boolean rename(long fileId, TachyonURI dstPath)
       throws InvalidPathException, FileDoesNotExistException {
-<<<<<<< HEAD
     MasterContext.getMasterSource().incRenameOps();
-=======
-    // TODO(gene): metrics
->>>>>>> 8b309a28
     synchronized (mInodeTree) {
       Inode srcInode = mInodeTree.getInodeById(fileId);
       TachyonURI srcPath = mInodeTree.getPath(srcInode);
