/*
 * Licensed to the University of California, Berkeley under one or more contributor license
 * agreements. See the NOTICE file distributed with this work for additional information regarding
 * copyright ownership. The ASF licenses this file to You under the Apache License, Version 2.0 (the
 * "License"); you may not use this file except in compliance with the License. You may obtain a
 * copy of the License at
 *
 * http://www.apache.org/licenses/LICENSE-2.0
 *
 * Unless required by applicable law or agreed to in writing, software distributed under the License
 * is distributed on an "AS IS" BASIS, WITHOUT WARRANTIES OR CONDITIONS OF ANY KIND, either express
 * or implied. See the License for the specific language governing permissions and limitations under
 * the License.
 */

package tachyon.master.journal;

import java.io.DataOutputStream;
import java.io.IOException;

import org.apache.hadoop.fs.FSDataOutputStream;
import org.slf4j.Logger;
import org.slf4j.LoggerFactory;

import com.google.common.base.Preconditions;

import tachyon.Constants;
import tachyon.conf.TachyonConf;
import tachyon.underfs.UnderFileSystem;

/**
 * This class manages all the writes to the journal. Journal writes happen in two phases:
 *
 * 1. First the checkpoint file is written. The checkpoint file contains entries reflecting the
 * state of the master with all of the completed logs applied.
 *
 * 2. Afterwards, entries are appended to log files. The checkpoint file must be written before the
 * log files.
 *
 * The latest state can be reconstructed by reading the checkpoint file, and applying all the
 * completed logs and then the remaining log in progress.
 */
public final class JournalWriter {
  private static final Logger LOG = LoggerFactory.getLogger(Constants.LOGGER_TYPE);
<<<<<<< HEAD
  // TODO(gene): Make this a config parameter.
  private static int sMaxLogSize = 10 * Constants.MB;
=======
>>>>>>> 01578f84

  private final Journal mJournal;
  private final TachyonConf mTachyonConf;
  /** Absolute path to the directory storing all of the journal data. */
  private final String mJournalDirectory;
  /** Absolute path to the directory storing all completed logs. */
  private final String mCompletedDirectory;
  /** Absolute path to the temporary checkpoint file. */
  private final String mTempCheckpointPath;
  private final UnderFileSystem mUfs;
  private final long mMaxLogSize;

  /** The log number to assign to the next complete log. */
  private int mNextCompleteLogNumber = Journal.FIRST_COMPLETED_LOG_NUMBER;

  /** The output stream singleton for the checkpoint file. */
  private CheckpointOutputStream mCheckpointOutputStream = null;
  /** The output stream singleton for the entry log files. */
  private EntryOutputStream mEntryOutputStream = null;

  // TODO(gene): Start from the last known sequence number.
  /** The sequence number for the next entry in the log. */
  private long mNextEntrySequenceNumber = 1;

  JournalWriter(Journal journal, TachyonConf tachyonConf) {
    mJournal = Preconditions.checkNotNull(journal);
    mTachyonConf = Preconditions.checkNotNull(tachyonConf);
    mJournalDirectory = mJournal.getDirectory();
    mCompletedDirectory = mJournal.getCompletedDirectory();
    mTempCheckpointPath = mJournal.getCheckpointFilePath() + ".tmp";
    mUfs = UnderFileSystem.get(mJournalDirectory, mTachyonConf);
<<<<<<< HEAD
  }

  // TODO(gene): When this max size is a config parameter, this method can be removed.
  public static void setMaxLogSize(int sizeInBytes) {
    sMaxLogSize = sizeInBytes;
=======
    mMaxLogSize = tachyonConf.getBytes(Constants.MASTER_JOURNAL_MAX_LOG_SIZE_BYTES);
>>>>>>> 01578f84
  }

  /**
   * Marks all logs as completed.
   */
  public synchronized void completeAllLogs() throws IOException {
    LOG.info("Marking all logs as complete.");
    // Loop over all complete logs starting from the beginning, to determine the next log number.
    mNextCompleteLogNumber = Journal.FIRST_COMPLETED_LOG_NUMBER;
    String logFilename = mJournal.getCompletedLogFilePath(mNextCompleteLogNumber);
    while (mUfs.exists(logFilename)) {
      mNextCompleteLogNumber ++;
      // generate the next completed log filename in the sequence.
      logFilename = mJournal.getCompletedLogFilePath(mNextCompleteLogNumber);
    }
    completeCurrentLog();
  }

  /**
   * Returns an output stream for the journal checkpoint. The returned output stream is a singleton
   * for this writer.
   *
   * @param latestSequenceNumber the sequence number of the latest journal entry. This sequence
   *        number will be used to determine the next sequence numbers for the subsequent journal
   *        entries.
   * @return the output stream for the journal checkpoint.
   * @throws IOException
   */
  public synchronized JournalOutputStream getCheckpointOutputStream(long latestSequenceNumber)
      throws IOException {
    if (mCheckpointOutputStream == null) {
      LOG.info("Creating tmp checkpoint file: " + mTempCheckpointPath);
      if (!mUfs.exists(mJournalDirectory)) {
        LOG.info("Creating journal folder: " + mJournalDirectory);
        mUfs.mkdirs(mJournalDirectory, true);
      }
      mNextEntrySequenceNumber = latestSequenceNumber + 1;
      LOG.info("Latest journal sequence number: " + latestSequenceNumber
          + " Next journal sequence number: " + mNextEntrySequenceNumber);
      mCheckpointOutputStream =
          new CheckpointOutputStream(new DataOutputStream(mUfs.create(mTempCheckpointPath)));
    }
    return mCheckpointOutputStream;
  }

  /**
   * Returns an output stream for the journal entries. The returned output stream is a singleton for
   * this writer.
   *
   * @return the output stream for the journal entries.
   * @throws IOException
   */
  public synchronized JournalOutputStream getEntryOutputStream() throws IOException {
    if (mCheckpointOutputStream == null || !mCheckpointOutputStream.isClosed()) {
      throw new IOException("The checkpoint must be written and closed before writing entries.");
    }
    if (mEntryOutputStream == null) {
      mEntryOutputStream = new EntryOutputStream(openCurrentLog());
    }
    return mEntryOutputStream;
  }

  public void close() throws IOException {
    if (mCheckpointOutputStream != null) {
      mCheckpointOutputStream.close();
    }
    if (mEntryOutputStream != null) {
      mEntryOutputStream.close();
    }
    // Close the ufs.
    mUfs.close();
  }

  /**
   * Returns the current log file output stream
   *
   * @return the output stream for the current log file
   * @throws IOException
   */
  private DataOutputStream openCurrentLog() throws IOException {
    String currentLogFile = mJournal.getCurrentLogFilePath();
    DataOutputStream dos = new DataOutputStream(mUfs.create(currentLogFile));
    LOG.info("Opened current log file: " + currentLogFile);
    return dos;
  }

  /**
   * Deletes all of the logs in the completed folder.
   *
   * @throws IOException
   */
  private void deleteCompletedLogs() throws IOException {
    LOG.info("Deleting all completed log files...");
    // Loop over all complete logs starting from the beginning.
    // TODO(gene): Should the deletes start from the end?
    int logNumber = Journal.FIRST_COMPLETED_LOG_NUMBER;
    String logFilename = mJournal.getCompletedLogFilePath(logNumber);
    while (mUfs.exists(logFilename)) {
      LOG.info("Deleting completed log: " + logFilename);
      mUfs.delete(logFilename, true);
      logNumber ++;
      // generate the next completed log filename in the sequence.
      logFilename = mJournal.getCompletedLogFilePath(logNumber);
    }
    LOG.info("Finished deleting all completed log files.");

    // All complete logs are deleted. Reset the log number counter.
    mNextCompleteLogNumber = Journal.FIRST_COMPLETED_LOG_NUMBER;
  }

  /**
   * Moves the current log file to the completed folder, marking it as complete. If successful, the
   * current log file will no longer exist. The current log must already be closed before this call.
   *
   * @throws IOException
   */
  private void completeCurrentLog() throws IOException {
    String currentLog = mJournal.getCurrentLogFilePath();
    if (!mUfs.exists(currentLog)) {
      // All logs are already complete, so nothing to do.
      return;
    }

    if (!mUfs.exists(mCompletedDirectory)) {
      mUfs.mkdirs(mCompletedDirectory, true);
    }

    String completedLog = mJournal.getCompletedLogFilePath(mNextCompleteLogNumber);
    mUfs.rename(currentLog, completedLog);
    LOG.info("Completed current log: " + currentLog + " to completed log: " + completedLog);

    mNextCompleteLogNumber ++;
  }

  /**
   * This is the output stream for the journal checkpoint file. When this stream is closed, it will
   * delete the completed logs, and then mark the current log as complete.
   */
  private class CheckpointOutputStream implements JournalOutputStream {
    private final DataOutputStream mOutputStream;
    private boolean mIsClosed = false;

    CheckpointOutputStream(DataOutputStream outputStream) {
      mOutputStream = outputStream;
    }

    boolean isClosed() {
      return mIsClosed;
    }

    /**
     * Writes an entry to the checkpoint file.
     *
     * @param entry an entry to write to the journal checkpoint file.
     * @throws IOException
     */
    @Override
    public synchronized void writeEntry(JournalEntry entry) throws IOException {
      if (mIsClosed) {
        throw new IOException("Cannot write entry after closing the stream.");
      }
      mJournal.getJournalFormatter().serialize(
          new SerializableJournalEntry(mNextEntrySequenceNumber ++, entry), mOutputStream);
    }

    /**
     * Closes the checkpoint file. The entries in the checkpoint should already reflect all the
     * state of the complete log files (but not the last, current log file).
     *
     * Closing the checkpoint file will delete all the completed log files, since the checkpoint
     * already reflects that state.
     *
     * The current log file (if it exists) will be closed and marked as complete.
     *
     * @throws IOException
     */
    @Override
    public synchronized void close() throws IOException {
      if (mIsClosed) {
        return;
      }
      mOutputStream.flush();
      mOutputStream.close();

      LOG.info("Successfully created tmp checkpoint file: " + mTempCheckpointPath);
      mUfs.delete(mJournal.getCheckpointFilePath(), false);
      // TODO(gene): The real checkpoint should not be overwritten here, but after all operations.
      mUfs.rename(mTempCheckpointPath, mJournal.getCheckpointFilePath());
      mUfs.delete(mTempCheckpointPath, false);
      LOG.info("Renamed checkpoint file " + mTempCheckpointPath + " to "
          + mJournal.getCheckpointFilePath());

      // The checkpoint already reflects the information in the completed logs.
      deleteCompletedLogs();

      // Consider the current log to be complete.
      completeCurrentLog();

      mIsClosed = true;
    }

    @Override
    public synchronized void flush() throws IOException {
      if (mIsClosed) {
        return;
      }
      mOutputStream.flush();
    }
  }

  /**
   * This is the output stream for the journal entries after the checkpoint. This output stream
   * handles rotating full log files, and creating the next log file.
   */
  private class EntryOutputStream implements JournalOutputStream {
    private DataOutputStream mOutputStream;
    private boolean mIsClosed = false;

    EntryOutputStream(DataOutputStream outputStream) {
      mOutputStream = outputStream;
    }

    @Override
    public synchronized void writeEntry(JournalEntry entry) throws IOException {
      if (mIsClosed) {
        throw new IOException("Cannot write entry after closing the stream.");
      }
      mJournal.getJournalFormatter().serialize(
          new SerializableJournalEntry(mNextEntrySequenceNumber ++, entry), mOutputStream);
    }

    @Override
    public synchronized void close() throws IOException {
      if (mIsClosed) {
        return;
      }
      if (mOutputStream != null) {
        // Close the current log file.
        mOutputStream.close();
      }

      mIsClosed = true;
    }

    @Override
    public synchronized void flush() throws IOException {
      if (mIsClosed) {
        return;
      }
      mOutputStream.flush();
      if (mOutputStream instanceof FSDataOutputStream) {
        ((FSDataOutputStream) mOutputStream).sync();
      }
      if (mOutputStream.size() > mMaxLogSize) {
        LOG.info("Rotating log file. size: " + mOutputStream.size() + " maxSize: " + mMaxLogSize);
        // rotate the current log.
        mOutputStream.close();
        completeCurrentLog();
        mOutputStream = openCurrentLog();
      }
    }
  }
}<|MERGE_RESOLUTION|>--- conflicted
+++ resolved
@@ -42,11 +42,6 @@
  */
 public final class JournalWriter {
   private static final Logger LOG = LoggerFactory.getLogger(Constants.LOGGER_TYPE);
-<<<<<<< HEAD
-  // TODO(gene): Make this a config parameter.
-  private static int sMaxLogSize = 10 * Constants.MB;
-=======
->>>>>>> 01578f84
 
   private final Journal mJournal;
   private final TachyonConf mTachyonConf;
@@ -78,15 +73,7 @@
     mCompletedDirectory = mJournal.getCompletedDirectory();
     mTempCheckpointPath = mJournal.getCheckpointFilePath() + ".tmp";
     mUfs = UnderFileSystem.get(mJournalDirectory, mTachyonConf);
-<<<<<<< HEAD
-  }
-
-  // TODO(gene): When this max size is a config parameter, this method can be removed.
-  public static void setMaxLogSize(int sizeInBytes) {
-    sMaxLogSize = sizeInBytes;
-=======
     mMaxLogSize = tachyonConf.getBytes(Constants.MASTER_JOURNAL_MAX_LOG_SIZE_BYTES);
->>>>>>> 01578f84
   }
 
   /**
