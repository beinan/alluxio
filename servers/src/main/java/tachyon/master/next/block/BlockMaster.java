/*
 * Licensed to the University of California, Berkeley under one or more contributor license
 * agreements. See the NOTICE file distributed with this work for additional information regarding
 * copyright ownership. The ASF licenses this file to You under the Apache License, Version 2.0 (the
 * "License"); you may not use this file except in compliance with the License. You may obtain a
 * copy of the License at
 *
 * http://www.apache.org/licenses/LICENSE-2.0
 *
 * Unless required by applicable law or agreed to in writing, software distributed under the License
 * is distributed on an "AS IS" BASIS, WITHOUT WARRANTIES OR CONDITIONS OF ANY KIND, either express
 * or implied. See the License for the specific language governing permissions and limitations under
 * the License.
 */

package tachyon.master.next.block;

import java.util.ArrayList;
import java.util.Collection;
import java.util.HashMap;
import java.util.HashSet;
import java.util.List;
import java.util.Map;
import java.util.Map.Entry;
import java.util.Set;
import java.util.concurrent.atomic.AtomicInteger;

import org.apache.thrift.TProcessor;
import org.slf4j.Logger;
import org.slf4j.LoggerFactory;

import tachyon.Constants;
import tachyon.StorageDirId;
import tachyon.master.next.IndexedSet;
import tachyon.master.next.Master;
import tachyon.master.next.block.meta.MasterBlockInfo;
import tachyon.master.next.block.meta.MasterBlockLocation;
import tachyon.master.next.block.meta.MasterWorkerInfo;
import tachyon.master.next.journal.JournalEntry;
import tachyon.master.next.journal.JournalInputStream;
import tachyon.thrift.BlockInfo;
import tachyon.thrift.BlockLocation;
import tachyon.thrift.BlockMasterService;
import tachyon.thrift.Command;
import tachyon.thrift.CommandType;
import tachyon.thrift.NetAddress;
import tachyon.thrift.WorkerInfo;
import tachyon.util.FormatUtils;

public class BlockMaster implements Master, ContainerIdGenerator {
  private static final Logger LOG = LoggerFactory.getLogger(Constants.LOGGER_TYPE);

  // Block metadata management.
  private final Map<Long, MasterBlockInfo> mBlocks;
  private final BlockIdGenerator mBlockIdGenerator;
  private final Set<Long> mLostBlocks;

  // Worker metadata management.
  private final IndexedSet.FieldIndex mIdIndex = new IndexedSet.FieldIndex<MasterWorkerInfo>() {
    @Override
    public Object getFieldValue(MasterWorkerInfo o) {
      return o.getId();
    }
  };
  private final IndexedSet.FieldIndex mAddressIndex =
      new IndexedSet.FieldIndex<MasterWorkerInfo>() {
        @Override
        public Object getFieldValue(MasterWorkerInfo o) {
          return o.getAddress();
        }
      };
  private final IndexedSet<MasterWorkerInfo> mWorkers =
      new IndexedSet<MasterWorkerInfo>(mIdIndex, mAddressIndex);
  private final AtomicInteger mWorkerCounter;

  public BlockMaster() {
    mBlocks = new HashMap<Long, MasterBlockInfo>();
    mBlockIdGenerator = new BlockIdGenerator();
    mWorkerCounter = new AtomicInteger(0);
    mLostBlocks = new HashSet<Long>();
  }

  @Override
  public TProcessor getProcessor() {
    return new BlockMasterService.Processor<BlockMasterServiceHandler>(
        new BlockMasterServiceHandler(this));
  }

  @Override
  public String getProcessorName() {
    return Constants.BLOCK_MASTER_SERVICE_NAME;
  }

  @Override
  public void processJournalCheckpoint(JournalInputStream inputStream) {
    // TODO
  }

  @Override
  public void processJournalEntry(JournalEntry entry) {
    // TODO
  }

  @Override
<<<<<<< HEAD
  public List<PeriodicTask> getPeriodicTaskList() {
    // TODO: return tasks for detecting lost workers
    return Collections.emptyList();
=======
  public void start(boolean asMaster) {
    // TODO
  }

  @Override
  public void stop() {
    // TODO
>>>>>>> 694b7449
  }

  public List<WorkerInfo> getWorkerInfoList() {
    List<WorkerInfo> workerInfoList = new ArrayList<WorkerInfo>(mWorkers.size());
    synchronized (mWorkers) {
      for (MasterWorkerInfo masterWorkerInfo : mWorkers) {
        workerInfoList.add(masterWorkerInfo.generateClientWorkerInfo());
      }
    }
    return workerInfoList;
  }

  public long getCapacityBytes() {
    long ret = 0;
    synchronized (mWorkers) {
      for (MasterWorkerInfo worker : mWorkers) {
        ret += worker.getCapacityBytes();
      }
    }
    return ret;
  }

  public long getUsedBytes() {
    long ret = 0;
    synchronized (mWorkers) {
      for (MasterWorkerInfo worker : mWorkers) {
        ret += worker.getUsedBytes();
      }
    }
    return ret;
  }

  // TODO: expose through thrift
  public Set<Long> getLostBlocks() {
    return mLostBlocks;
  }

  public void removeBlocks(List<Long> blockIds) {
    for (long blockId : blockIds) {
      MasterBlockInfo masterBlockInfo = mBlocks.get(blockId);
      if (masterBlockInfo == null) {
        return;
      }
      for (long workerId : masterBlockInfo.getWorkers()) {
        masterBlockInfo.removeWorker(workerId);
        MasterWorkerInfo worker = mWorkers.getFirstByField(mIdIndex, workerId);
        if (worker != null) {
          worker.updateToRemovedBlock(true, blockId);
        }
      }
    }
  }

  // TODO: expose through thrift
  @Override
  public long getNewContainerId() {
    return mBlockIdGenerator.getNewBlockContainerId();
  }

  public void commitBlock(long workerId, long usedBytesOnTier, int tierAlias, long blockId,
      long length) {
    LOG.debug("Commit block: {}",
        FormatUtils.parametersToString(workerId, usedBytesOnTier, blockId, length));

    MasterWorkerInfo workerInfo = mWorkers.getFirstByField(mIdIndex, workerId);
    workerInfo.addBlock(blockId);
    workerInfo.updateUsedBytes(tierAlias, usedBytesOnTier);
    workerInfo.updateLastUpdatedTimeMs();

    MasterBlockInfo masterBlockInfo = mBlocks.get(blockId);
    if (masterBlockInfo == null) {
      masterBlockInfo = new MasterBlockInfo(blockId, length);
      mBlocks.put(blockId, masterBlockInfo);
    }
    masterBlockInfo.addWorker(workerId, tierAlias);
    // TODO: update lost workers?
  }

  /**
   * Retrieves information for the given list of block ids.
   *
   * @param blockIds A list of block ids to retrieve the information for
   * @return A list of {@link BlockInfo} objects corresponding to the input list of block ids. The
   *         list is in the same order as the input list.
   */
  public List<BlockInfo> getBlockInfoList(List<Long> blockIds) {
    List<BlockInfo> ret = new ArrayList<BlockInfo>(blockIds.size());
    for (long blockId : blockIds) {
      MasterBlockInfo masterBlockInfo = mBlocks.get(blockId);
      if (masterBlockInfo != null) {
        // Construct the block info object to return.

        // "Join" to get all the addresses of the workers.
        List<BlockLocation> locations = new ArrayList<BlockLocation>();
        for (MasterBlockLocation masterBlockLocation : masterBlockInfo.getBlockLocations()) {
          MasterWorkerInfo workerInfo =
              mWorkers.getFirstByField(mIdIndex, masterBlockLocation.getWorkerId());
          if (workerInfo != null) {
            locations.add(new BlockLocation(masterBlockLocation.getWorkerId(),
                workerInfo.getAddress(), masterBlockLocation.getTier()));
          }
        }
        BlockInfo retInfo =
            new BlockInfo(masterBlockInfo.getBlockId(), masterBlockInfo.getLength(), locations);
        ret.add(retInfo);
      }
    }
    return ret;
  }

  public long getWorkerId(NetAddress workerNetAddress) {
    // TODO: this NetAddress cloned in case thrift re-uses the object. Does thrift re-use it?
    NetAddress workerAddress = new NetAddress(workerNetAddress);
    LOG.info("registerWorker(): WorkerNetAddress: " + workerAddress);

    synchronized (mWorkers) {
      if (mWorkers.contains(mAddressIndex, workerAddress)) {
        // This worker address is already mapped to a worker id.
        long oldWorkerId = mWorkers.getFirstByField(mAddressIndex, workerAddress).getId();
        LOG.warn("The worker " + workerAddress + " already exists as id " + oldWorkerId + ".");
        return oldWorkerId;
      }

      // Generate a new worker id.
      long workerId = mWorkerCounter.incrementAndGet();
      mWorkers.add(new MasterWorkerInfo(workerId, workerNetAddress));

      return workerId;
    }
  }

  public long workerRegister(long workerId, List<Long> totalBytesOnTiers,
      List<Long> usedBytesOnTiers, Map<Long, List<Long>> currentBlocksOnTiers) {
    synchronized (mWorkers) {
      if (mWorkers.contains(mIdIndex, workerId)) {
        LOG.warn("Could not find worker id: " + workerId + " to register.");
        return -1;
      }
      MasterWorkerInfo workerInfo = mWorkers.getFirstByField(mIdIndex, workerId);
      workerInfo.updateLastUpdatedTimeMs();

      // Gather all blocks on this worker.
      HashSet<Long> newBlocks = new HashSet<Long>();
      for (List<Long> blockIds : currentBlocksOnTiers.values()) {
        newBlocks.addAll(blockIds);
      }

      // Detect any lost blocks on this worker.
      Set<Long> removedBlocks = workerInfo.register(totalBytesOnTiers, usedBytesOnTiers, newBlocks);

      processWorkerRemovedBlocks(workerInfo, removedBlocks);
      processWorkerAddedBlocks(workerInfo, currentBlocksOnTiers);
      LOG.info("registerWorker(): " + workerInfo);
    }
    return workerId;
  }

  public Command workerHeartbeat(long workerId, List<Long> usedBytesOnTiers,
      List<Long> removedBlockIds, Map<Long, List<Long>> addedBlocksOnTiers) {
    synchronized (mWorkers) {
      if (!mWorkers.contains(mIdIndex, workerId)) {
        LOG.warn("Could not find worker id: " + workerId + " for heartbeat.");
        return new Command(CommandType.Register, new ArrayList<Long>());
      }
      MasterWorkerInfo workerInfo = mWorkers.getFirstByField(mIdIndex, workerId);
      processWorkerRemovedBlocks(workerInfo, removedBlockIds);
      processWorkerAddedBlocks(workerInfo, addedBlocksOnTiers);

      workerInfo.updateUsedBytes(usedBytesOnTiers);
      workerInfo.updateLastUpdatedTimeMs();

      List<Long> toRemoveBlocks = workerInfo.getToRemoveBlocks();
      if (toRemoveBlocks.isEmpty()) {
        return new Command(CommandType.Nothing, new ArrayList<Long>());
      }
      return new Command(CommandType.Free, toRemoveBlocks);
    }
  }

  @Override
  public JournalEntry toJournalEntry() {
    // TODO(cc)
    return null;
  }

  /**
   * Updates the worker and block metadata for blocks removed from a worker.
   *
   * @param workerInfo The worker metadata object
   * @param removedBlockIds A list of block ids removed from the worker
   */
  private void processWorkerRemovedBlocks(MasterWorkerInfo workerInfo,
      Collection<Long> removedBlockIds) {
    // TODO: lock mBlocks?
    for (long removedBlockId : removedBlockIds) {
      MasterBlockInfo masterBlockInfo = mBlocks.get(removedBlockId);
      if (masterBlockInfo == null) {
        // TODO: throw exception?
        continue;
      }
      workerInfo.removeBlock(masterBlockInfo.getBlockId());
      masterBlockInfo.removeWorker(workerInfo.getId());
      if (masterBlockInfo.getNumLocations() == 0) {
        mLostBlocks.add(removedBlockId);
      }
    }
  }

  /**
   * Updates the worker and block metadata for blocks added to a worker.
   *
   * @param workerInfo The worker metadata object
   * @param addedBlockIds Mapping from StorageDirId to a list of block ids added to the directory.
   */
  private void processWorkerAddedBlocks(MasterWorkerInfo workerInfo,
      Map<Long, List<Long>> addedBlockIds) {
    // TODO: lock mBlocks?
    for (Entry<Long, List<Long>> blockIds : addedBlockIds.entrySet()) {
      long storageDirId = blockIds.getKey();
      for (long blockId : blockIds.getValue()) {
        MasterBlockInfo masterBlockInfo = mBlocks.get(blockId);
        if (masterBlockInfo != null) {
          workerInfo.addBlock(blockId);
          // TODO: change upper API so that this is tier level or type, not storage dir id.
          int tierAlias = StorageDirId.getStorageLevelAliasValue(storageDirId);
          masterBlockInfo.addWorker(workerInfo.getId(), tierAlias);
          // TODO: update lost workers?
        } else {
          // TODO: throw exception?
          LOG.warn(
              "failed to register workerId: " + workerInfo.getId() + " to blockId: " + blockId);
        }
      }
    }
  }
}<|MERGE_RESOLUTION|>--- conflicted
+++ resolved
@@ -102,11 +102,6 @@
   }
 
   @Override
-<<<<<<< HEAD
-  public List<PeriodicTask> getPeriodicTaskList() {
-    // TODO: return tasks for detecting lost workers
-    return Collections.emptyList();
-=======
   public void start(boolean asMaster) {
     // TODO
   }
@@ -114,7 +109,6 @@
   @Override
   public void stop() {
     // TODO
->>>>>>> 694b7449
   }
 
   public List<WorkerInfo> getWorkerInfoList() {
