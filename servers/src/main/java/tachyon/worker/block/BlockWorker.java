/*
 * Licensed to the University of California, Berkeley under one or more contributor license
 * agreements. See the NOTICE file distributed with this work for additional information regarding
 * copyright ownership. The ASF licenses this file to You under the Apache License, Version 2.0 (the
 * "License"); you may not use this file except in compliance with the License. You may obtain a
 * copy of the License at
 *
 * http://www.apache.org/licenses/LICENSE-2.0
 *
 * Unless required by applicable law or agreed to in writing, software distributed under the License
 * is distributed on an "AS IS" BASIS, WITHOUT WARRANTIES OR CONDITIONS OF ANY KIND, either express
 * or implied. See the License for the specific language governing permissions and limitations under
 * the License.
 */

package tachyon.worker.block;

import java.io.IOException;
import java.util.concurrent.Executors;

import org.apache.thrift.TMultiplexedProcessor;
import org.apache.thrift.protocol.TBinaryProtocol;
import org.apache.thrift.server.TThreadPoolServer;
import org.apache.thrift.server.TThreadPoolServer.Args;
import org.apache.thrift.transport.TServerSocket;
import org.apache.thrift.transport.TTransportException;
import org.apache.thrift.transport.TTransportFactory;
import org.slf4j.Logger;
import org.slf4j.LoggerFactory;

import com.google.common.base.Throwables;

import tachyon.Constants;
import tachyon.conf.TachyonConf;
import tachyon.exception.ConnectionFailedException;
import tachyon.heartbeat.HeartbeatContext;
import tachyon.heartbeat.HeartbeatThread;
import tachyon.metrics.MetricsSystem;
import tachyon.security.authentication.AuthenticationUtils;
import tachyon.thrift.BlockWorkerClientService;
import tachyon.thrift.KeyValueWorkerClientService;
import tachyon.thrift.NetAddress;
import tachyon.util.CommonUtils;
import tachyon.util.ThreadFactoryUtils;
import tachyon.util.network.NetworkAddressUtils;
import tachyon.util.network.NetworkAddressUtils.ServiceType;
import tachyon.web.UIWebServer;
import tachyon.web.WorkerUIWebServer;
import tachyon.worker.DataServer;
import tachyon.worker.WorkerBase;
import tachyon.worker.WorkerContext;
import tachyon.worker.WorkerIdRegistry;
import tachyon.worker.WorkerSource;
import tachyon.worker.file.FileSystemMasterClient;
<<<<<<< HEAD
import tachyon.worker.keyvalue.KeyValueWorkerClientServiceHandler;
=======
>>>>>>> 55e556e6

/**
 * The class is responsible for managing all top level components of the Block Worker, including:
 *
<<<<<<< HEAD
 * Servers: BlockWorkerClientServiceHandler (RPC Server), BlockDataServer (Data Server)
=======
 * Servers: {@link BlockServiceHandler} (RPC Server), BlockDataServer (Data Server)
>>>>>>> 55e556e6
 *
 * Periodic Threads: {@link BlockMasterSync} (Worker to Master continuous communication)
 *
 * Logic: {@link BlockDataManager} (Logic for all block related storage operations)
 */
public final class BlockWorker extends WorkerBase {
  private static final Logger LOG = LoggerFactory.getLogger(Constants.LOGGER_TYPE);

  /** Runnable responsible for heartbeating and registration with master. */
  private final BlockMasterSync mBlockMasterSync;
  /** Runnable responsible for fetching pinlist from master. */
  private final PinListSync mPinListSync;
  /** Runnable responsible for clean up potential zombie sessions. */
  private final SessionCleaner mSessionCleanerThread;
  /** Logic for handling block RPC requests. */
  private final BlockWorkerClientServiceHandler mBlockServiceHandler;
  /** Logic for handling key-value RPC requests. */
  private final KeyValueWorkerClientServiceHandler mKeyValueServiceHandler;
  /** Logic for managing block store and under file system store. */
  private final BlockDataManager mBlockDataManager;
  /** Server for data requests and responses. */
  private final DataServer mDataServer;
  /** Client for all block master communication */
  private final BlockMasterClient mBlockMasterClient;
  /** Client for all file system master communication */
  private final FileSystemMasterClient mFileSystemMasterClient;
  /** Net address of this worker */
  private final NetAddress mWorkerNetAddress;
  /** Configuration object */
  private final TachyonConf mTachyonConf;
  /** Server socket for thrift */
  private final TServerSocket mThriftServerSocket;
  /** RPC local port for thrift */
  private final int mPort;
  /** Thread pool for thrift */
  private final TThreadPoolServer mThriftServer;
  /** Worker start time in milliseconds */
  private final long mStartTimeMs;
  /** Worker Web UI server */
  private final UIWebServer mWebServer;
  /** Worker metrics system */
  private MetricsSystem mWorkerMetricsSystem;
  /** Space reserver for the block data manager */
  private SpaceReserver mSpaceReserver = null;

  /**
   * @return the block data manager for other worker services
   */
  public BlockDataManager getBlockDataManager() {
    return mBlockDataManager;
  }

  /**
   * TODO(binfan): refactor this test-only method outside main class
   *
   * @return the worker service handler (test only)
   */
  public BlockWorkerClientServiceHandler getWorkerServiceHandler() {
    return mBlockServiceHandler;
  }

  /**
   * @return the worker RPC service bind host
   */
  public String getRPCBindHost() {
    return NetworkAddressUtils.getThriftSocket(mThriftServerSocket).getInetAddress()
        .getHostAddress();
  }

  /**
   * @return the worker RPC service port
   */
  public int getRPCLocalPort() {
    return mPort;
  }

  /**
   * @return the worker data service bind host
   */
  public String getDataBindHost() {
    return mDataServer.getBindHost();
  }

  /**
   * @return the worker data service port
   */
  public int getDataLocalPort() {
    return mDataServer.getPort();
  }

  /**
   * @return the worker web service bind host
   */
  public String getWebBindHost() {
    return mWebServer.getBindHost();
  }

  /**
   * @return the worker web service port
   */
  public int getWebLocalPort() {
    return mWebServer.getLocalPort();
  }

  /**
   * Creates a Tachyon Block Worker.
   *
   * @throws IOException for other exceptions
   * @throws ConnectionFailedException if network connection failed
   */
  public BlockWorker() throws IOException, ConnectionFailedException {
    super(Executors.newFixedThreadPool(4,
        ThreadFactoryUtils.build("block-worker-heartbeat-%d", true)));
    mTachyonConf = WorkerContext.getConf();
    mStartTimeMs = System.currentTimeMillis();

    // Setup MasterClientBase
    mBlockMasterClient = new BlockMasterClient(
        NetworkAddressUtils.getConnectAddress(ServiceType.MASTER_RPC, mTachyonConf), mTachyonConf);

    mFileSystemMasterClient = new FileSystemMasterClient(
        NetworkAddressUtils.getConnectAddress(ServiceType.MASTER_RPC, mTachyonConf), mTachyonConf);

    // Set up BlockDataManager
    WorkerSource workerSource = new WorkerSource();
    mBlockDataManager = new BlockDataManager(workerSource, mBlockMasterClient,
        mFileSystemMasterClient, new TieredBlockStore());

    // Setup metrics collection
    mWorkerMetricsSystem = new MetricsSystem("worker", mTachyonConf);
    workerSource.registerGauges(mBlockDataManager);
    mWorkerMetricsSystem.registerSource(workerSource);

<<<<<<< HEAD
    // Set up DataServer
    mDataServer = DataServer.Factory.createDataServer(
        NetworkAddressUtils.getBindAddress(ServiceType.WORKER_DATA, mTachyonConf),
        mBlockDataManager, mTachyonConf);
    // reset data server port
=======
    // Setup DataServer
    mDataServer =
        DataServer.Factory.createDataServer(
            NetworkAddressUtils.getBindAddress(ServiceType.WORKER_DATA, mTachyonConf),
            mBlockDataManager, mTachyonConf);
    // Reset data server port
>>>>>>> 55e556e6
    mTachyonConf.set(Constants.WORKER_DATA_PORT, Integer.toString(mDataServer.getPort()));

    // Setup RPC Server
    // TODO(binfan): move RPC setup from BlockWorker to TachyonWorker, following the same
    // pattern as in TachyonMaster
    mBlockServiceHandler = new BlockWorkerClientServiceHandler(mBlockDataManager);
    mKeyValueServiceHandler = new KeyValueWorkerClientServiceHandler(mBlockDataManager);
    mThriftServerSocket = createThriftServerSocket();
    mPort = NetworkAddressUtils.getThriftPort(mThriftServerSocket);
    // Reset worker RPC port
    mTachyonConf.set(Constants.WORKER_RPC_PORT, Integer.toString(mPort));
    mThriftServer = createThriftServer();

<<<<<<< HEAD
    // Set up web server
    mWebServer = new WorkerUIWebServer(ServiceType.WORKER_WEB,
        NetworkAddressUtils.getBindAddress(ServiceType.WORKER_WEB, mTachyonConf), mBlockDataManager,
        NetworkAddressUtils.getConnectAddress(ServiceType.WORKER_RPC, mTachyonConf), mStartTimeMs,
        mTachyonConf);
=======
    // Setup web server
    mWebServer =
        new WorkerUIWebServer(ServiceType.WORKER_WEB, NetworkAddressUtils.getBindAddress(
            ServiceType.WORKER_WEB, mTachyonConf), mBlockDataManager,
            NetworkAddressUtils.getConnectAddress(ServiceType.WORKER_RPC, mTachyonConf),
            mStartTimeMs, mTachyonConf);
    mWorkerMetricsSystem.start();
    // Add the metrics servlet to the web server, this must be done after the metrics system starts
    mWebServer.addHandler(mWorkerMetricsSystem.getServletHandler());
    mWebServer.startWebServer();
    int webPort = mWebServer.getLocalPort();

    // Get the worker id
    mWorkerNetAddress =
        new NetAddress(NetworkAddressUtils.getConnectHost(ServiceType.WORKER_RPC, mTachyonConf),
            mPort, mDataServer.getPort(), webPort);
    WorkerIdRegistry.registerWithBlockMaster(mBlockMasterClient, mWorkerNetAddress);
>>>>>>> 55e556e6

    mBlockMasterSync =
        new BlockMasterSync(mBlockDataManager, mWorkerNetAddress, mBlockMasterClient);

    // Setup PinListSyncer
    mPinListSync = new PinListSync(mBlockDataManager, mFileSystemMasterClient);

    // Setup session cleaner
    mSessionCleanerThread = new SessionCleaner(mBlockDataManager);

    // Setup space reserver
    if (mTachyonConf.getBoolean(Constants.WORKER_TIERED_STORE_RESERVER_ENABLED)) {
      mSpaceReserver = new SpaceReserver(mBlockDataManager);
    }
  }

  /**
   * Gets this worker's {@link tachyon.thrift.NetAddress}, which is the worker's hostname, rpc
   * server port, data server port, and web server port.
   *
   * @return the worker's net address
   */
  public NetAddress getWorkerNetAddress() {
    return mWorkerNetAddress;
  }

  /**
   * Runs the block worker. The thread calling this will be blocked until the thrift server shuts
   * down.
   */
  public void process() {
    getExecutorService().submit(
        new HeartbeatThread(HeartbeatContext.WORKER_BLOCK_SYNC, mBlockMasterSync,
            WorkerContext.getConf().getInt(Constants.WORKER_BLOCK_HEARTBEAT_INTERVAL_MS)));

    // Start the pinlist syncer to perform the periodical fetching
    getExecutorService().submit(
        new HeartbeatThread(HeartbeatContext.WORKER_PIN_LIST_SYNC, mPinListSync,
            WorkerContext.getConf().getInt(Constants.WORKER_BLOCK_HEARTBEAT_INTERVAL_MS)));

    // Start the session cleanup checker to perform the periodical checking
    getExecutorService().submit(mSessionCleanerThread);

    // Start the space reserver
    if (mSpaceReserver != null) {
      getExecutorService().submit(mSpaceReserver);
    }

    mThriftServer.serve();
  }

  /**
   * Stops the block worker. This method should only be called to terminate the worker.
   *
   * @throws IOException if the data server fails to close
   */
  public void stop() throws IOException {
    mDataServer.close();
    mThriftServer.stop();
    mThriftServerSocket.close();
    mSessionCleanerThread.stop();
    mBlockMasterClient.close();
    if (mSpaceReserver != null) {
      mSpaceReserver.stop();
    }
    mFileSystemMasterClient.close();
    // Use shutdownNow because HeartbeatThreads never finish until they are interrupted
    getExecutorService().shutdownNow();
    mWorkerMetricsSystem.stop();
    try {
      mWebServer.shutdownWebServer();
    } catch (Exception e) {
      LOG.error("Failed to stop web server", e);
    }
    mBlockDataManager.stop();
    while (!mDataServer.isClosed() || mThriftServer.isServing()) {
      // The reason to stop and close again is due to some issues in Thrift.
      mDataServer.close();
      mThriftServer.stop();
      mThriftServerSocket.close();
      CommonUtils.sleepMs(100);
    }
  }

  /**
   * Helper method to create a {@link org.apache.thrift.server.TThreadPoolServer} for handling
   * incoming RPC requests.
   *
   * @return a thrift server
   */
  private TThreadPoolServer createThriftServer() {
    int minWorkerThreads = mTachyonConf.getInt(Constants.WORKER_WORKER_BLOCK_THREADS_MIN);
    int maxWorkerThreads = mTachyonConf.getInt(Constants.WORKER_WORKER_BLOCK_THREADS_MAX);
    // set up multiplexed thrift processors
    // TODO(binfan): move this logic outside BlockWorker but to TachyonWorker
    TMultiplexedProcessor processor = new TMultiplexedProcessor();
    // TODO(binfan): make names returned from corresponding worker
    processor.registerProcessor(Constants.BLOCK_WORKER_CLIENT_SERVICE_NAME,
        new BlockWorkerClientService.Processor<BlockWorkerClientServiceHandler>(
            mBlockServiceHandler));
    processor.registerProcessor(Constants.KEY_VALUE_WORKER_CLIENT_SERVICE_NAME,
        new KeyValueWorkerClientService.Processor<KeyValueWorkerClientServiceHandler>(
            mKeyValueServiceHandler));

    // Return a TTransportFactory based on the authentication type
    TTransportFactory tTransportFactory;
    try {
      tTransportFactory = AuthenticationUtils.getServerTransportFactory(mTachyonConf);
    } catch (IOException ioe) {
      throw Throwables.propagate(ioe);
    }
    Args args = new TThreadPoolServer.Args(mThriftServerSocket).minWorkerThreads(minWorkerThreads)
        .maxWorkerThreads(maxWorkerThreads).processor(processor).transportFactory(tTransportFactory)
        .protocolFactory(new TBinaryProtocol.Factory(true, true));
    if (WorkerContext.getConf().getBoolean(Constants.IN_TEST_MODE)) {
      args.stopTimeoutVal = 0;
    } else {
      args.stopTimeoutVal = Constants.THRIFT_STOP_TIMEOUT_SECONDS;
    }
    return new TThreadPoolServer(args);
  }

  /**
   * Helper method to create a {@link org.apache.thrift.transport.TServerSocket} for the RPC server
   *
   * @return a thrift server socket
   */
  private TServerSocket createThriftServerSocket() {
    try {
      return new TServerSocket(
          NetworkAddressUtils.getBindAddress(ServiceType.WORKER_RPC, mTachyonConf));
    } catch (TTransportException tte) {
      LOG.error(tte.getMessage(), tte);
      throw Throwables.propagate(tte);
    }
  }
}<|MERGE_RESOLUTION|>--- conflicted
+++ resolved
@@ -52,19 +52,12 @@
 import tachyon.worker.WorkerIdRegistry;
 import tachyon.worker.WorkerSource;
 import tachyon.worker.file.FileSystemMasterClient;
-<<<<<<< HEAD
 import tachyon.worker.keyvalue.KeyValueWorkerClientServiceHandler;
-=======
->>>>>>> 55e556e6
 
 /**
  * The class is responsible for managing all top level components of the Block Worker, including:
  *
-<<<<<<< HEAD
  * Servers: BlockWorkerClientServiceHandler (RPC Server), BlockDataServer (Data Server)
-=======
- * Servers: {@link BlockServiceHandler} (RPC Server), BlockDataServer (Data Server)
->>>>>>> 55e556e6
  *
  * Periodic Threads: {@link BlockMasterSync} (Worker to Master continuous communication)
  *
@@ -198,20 +191,12 @@
     workerSource.registerGauges(mBlockDataManager);
     mWorkerMetricsSystem.registerSource(workerSource);
 
-<<<<<<< HEAD
-    // Set up DataServer
-    mDataServer = DataServer.Factory.createDataServer(
-        NetworkAddressUtils.getBindAddress(ServiceType.WORKER_DATA, mTachyonConf),
-        mBlockDataManager, mTachyonConf);
-    // reset data server port
-=======
     // Setup DataServer
     mDataServer =
         DataServer.Factory.createDataServer(
             NetworkAddressUtils.getBindAddress(ServiceType.WORKER_DATA, mTachyonConf),
             mBlockDataManager, mTachyonConf);
     // Reset data server port
->>>>>>> 55e556e6
     mTachyonConf.set(Constants.WORKER_DATA_PORT, Integer.toString(mDataServer.getPort()));
 
     // Setup RPC Server
@@ -225,13 +210,6 @@
     mTachyonConf.set(Constants.WORKER_RPC_PORT, Integer.toString(mPort));
     mThriftServer = createThriftServer();
 
-<<<<<<< HEAD
-    // Set up web server
-    mWebServer = new WorkerUIWebServer(ServiceType.WORKER_WEB,
-        NetworkAddressUtils.getBindAddress(ServiceType.WORKER_WEB, mTachyonConf), mBlockDataManager,
-        NetworkAddressUtils.getConnectAddress(ServiceType.WORKER_RPC, mTachyonConf), mStartTimeMs,
-        mTachyonConf);
-=======
     // Setup web server
     mWebServer =
         new WorkerUIWebServer(ServiceType.WORKER_WEB, NetworkAddressUtils.getBindAddress(
@@ -249,7 +227,6 @@
         new NetAddress(NetworkAddressUtils.getConnectHost(ServiceType.WORKER_RPC, mTachyonConf),
             mPort, mDataServer.getPort(), webPort);
     WorkerIdRegistry.registerWithBlockMaster(mBlockMasterClient, mWorkerNetAddress);
->>>>>>> 55e556e6
 
     mBlockMasterSync =
         new BlockMasterSync(mBlockDataManager, mWorkerNetAddress, mBlockMasterClient);
