--- conflicted
+++ resolved
@@ -150,11 +150,8 @@
     <module>examples</module>
     <module>integration-tests</module>
     <module>assembly</module>
-<<<<<<< HEAD
+    <module>minicluster</module>
     <module>perf</module>
-=======
-    <module>minicluster</module>
->>>>>>> 2d6895e0
   </modules>
 
   <dependencyManagement>
