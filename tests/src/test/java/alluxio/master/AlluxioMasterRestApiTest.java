/*
 * The Alluxio Open Foundation licenses this work under the Apache License, version 2.0
 * (the "License"). You may not use this work except in compliance with the License, which is
 * available at www.apache.org/licenses/LICENSE-2.0
 *
 * This software is distributed on an "AS IS" basis, WITHOUT WARRANTIES OR CONDITIONS OF ANY KIND,
 * either express or implied, as more fully set forth in the License.
 *
 * See the NOTICE file distributed with this work for information regarding copyright ownership.
 */

package alluxio.master;

import alluxio.Configuration;
import alluxio.PropertyKey;
import alluxio.RuntimeConstants;
import alluxio.rest.RestApiTest;
import alluxio.rest.TestCase;
import alluxio.util.network.NetworkAddressUtils;
import alluxio.util.network.NetworkAddressUtils.ServiceType;
import alluxio.wire.AlluxioMasterInfo;
import alluxio.wire.Capacity;
import alluxio.wire.WorkerInfo;

import com.fasterxml.jackson.databind.ObjectMapper;
import org.junit.Assert;
import org.junit.Before;
import org.junit.Test;

import java.util.List;

import javax.ws.rs.HttpMethod;

/**
 * Test cases for {@link AlluxioMasterRestServiceHandler}.
 */
public final class AlluxioMasterRestApiTest extends RestApiTest {

  @Before
  public void before() {
    mHostname = mResource.get().getHostname();
    mPort = mResource.get().getMaster().getWebLocalPort();
    mServicePrefix = AlluxioMasterRestServiceHandler.SERVICE_PREFIX;
  }

  private AlluxioMasterInfo getInfo() throws Exception {
    String result =
        new TestCase(mHostname, mPort, getEndpoint(AlluxioMasterRestServiceHandler.GET_INFO),
            NO_PARAMS, HttpMethod.GET, null).call();
    AlluxioMasterInfo info = new ObjectMapper().readValue(result, AlluxioMasterInfo.class);
    return info;
  }

  @Test
  public void getCapacity() throws Exception {
    long total = Configuration.getBytes(PropertyKey.WORKER_MEMORY_SIZE);
    Capacity capacity = getInfo().getCapacity();
    Assert.assertEquals(total, capacity.getTotal());
    Assert.assertEquals(0, capacity.getUsed());
  }

  @Test
  public void getWorkers() throws Exception {
    List<WorkerInfo> workerInfos = getInfo().getWorkers();

    Assert.assertEquals(1, workerInfos.size());
    WorkerInfo workerInfo = workerInfos.get(0);
    Assert.assertEquals(0, workerInfo.getUsedBytes());
    long bytes = Configuration.getBytes(PropertyKey.WORKER_MEMORY_SIZE);
    Assert.assertEquals(bytes, workerInfo.getCapacityBytes());
  }

  @Test
  public void getConfiguration() throws Exception {
    Configuration.set(PropertyKey.METRICS_CONF_FILE, "abc");
    Assert.assertEquals("abc",
        getInfo().getConfiguration().get(PropertyKey.METRICS_CONF_FILE.toString()));
  }

  @Test
  public void getRpcAddress() throws Exception {
    Assert.assertTrue(getInfo().getRpcAddress()
        .contains(String.valueOf(NetworkAddressUtils.getPort(ServiceType.MASTER_RPC))));
  }

  @Test
  public void getMetrics() throws Exception {
<<<<<<< HEAD
    Assert.assertEquals(Long.valueOf(0), getInfo().getMetrics().get("master.CompleteFileOps"));
=======
    String result =
        new TestCase(mHostname, mPort, getEndpoint(AlluxioMasterRestServiceHandler.GET_METRICS),
            NO_PARAMS, HttpMethod.GET, null).call();
    @SuppressWarnings("unchecked")
    Map<String, Long> metrics = new ObjectMapper().readValue(result,
        new TypeReference<Map<String, Long>>() {});

    Assert.assertEquals(Long.valueOf(0), metrics.get("master.master.CompleteFileOps"));
>>>>>>> 1d04eb70
  }

  @Test
  public void getStartTimeMs() throws Exception {
    Assert.assertTrue(getInfo().getStartTimeMs() > 0);
  }

  @Test
  public void getUptimeMs() throws Exception {
    Assert.assertTrue(getInfo().getUptimeMs() > 0);
  }

  @Test
  public void getVersion() throws Exception {
    Assert.assertEquals(RuntimeConstants.VERSION, getInfo().getVersion());
  }

  @Test
  public void getUfsCapacity() throws Exception {
    Capacity ufsCapacity = getInfo().getUfsCapacity();
    Assert.assertTrue(ufsCapacity.getTotal() > 0);
  }

  @Test
  public void getTierCapacity() throws Exception {
    long total = Configuration.getLong(PropertyKey.WORKER_MEMORY_SIZE);
    Capacity capacity = getInfo().getTierCapacity().get("MEM");
    Assert.assertEquals(total, capacity.getTotal());
    Assert.assertEquals(0, capacity.getUsed());
  }
}<|MERGE_RESOLUTION|>--- conflicted
+++ resolved
@@ -85,18 +85,8 @@
 
   @Test
   public void getMetrics() throws Exception {
-<<<<<<< HEAD
-    Assert.assertEquals(Long.valueOf(0), getInfo().getMetrics().get("master.CompleteFileOps"));
-=======
-    String result =
-        new TestCase(mHostname, mPort, getEndpoint(AlluxioMasterRestServiceHandler.GET_METRICS),
-            NO_PARAMS, HttpMethod.GET, null).call();
-    @SuppressWarnings("unchecked")
-    Map<String, Long> metrics = new ObjectMapper().readValue(result,
-        new TypeReference<Map<String, Long>>() {});
-
-    Assert.assertEquals(Long.valueOf(0), metrics.get("master.master.CompleteFileOps"));
->>>>>>> 1d04eb70
+    Assert
+        .assertEquals(Long.valueOf(0), getInfo().getMetrics().get("master.master.CompleteFileOps"));
   }
 
   @Test
