--- conflicted
+++ resolved
@@ -18,7 +18,6 @@
 import java.io.IOException;
 import java.io.InputStream;
 import java.util.ArrayList;
-import java.util.Collection;
 import java.util.List;
 
 import org.apache.thrift.TException;
@@ -27,8 +26,6 @@
 import org.junit.Before;
 import org.junit.BeforeClass;
 import org.junit.Test;
-import org.junit.runner.RunWith;
-import org.junit.runners.Parameterized;
 
 import tachyon.Constants;
 import tachyon.IntegrationTestConstants;
@@ -90,15 +87,11 @@
             UnderStorageType.NO_PERSIST).setBlockSize(BLOCK_SIZE_BYTES).build();
     sWriteUnderStore =
         new ClientOptions.Builder(mMasterTachyonConf).setStorageTypes(TachyonStorageType
-<<<<<<< HEAD
             .NO_STORE, UnderStorageType.SYNC_PERSIST).setBlockSize(BLOCK_SIZE_BYTES).build();
-=======
-            .NO_STORE, UnderStorageType.PERSIST).setBlockSize(BLOCK_SIZE_BYTES).build();
     sWriteLocal =
         new ClientOptions.Builder(mMasterTachyonConf).setStorageTypes(TachyonStorageType.STORE,
-            UnderStorageType.PERSIST).setBlockSize(BLOCK_SIZE_BYTES)
+            UnderStorageType.SYNC_PERSIST).setBlockSize(BLOCK_SIZE_BYTES)
             .setLocation(NetworkAddressUtils.getLocalHostName(ClientContext.getConf())).build();
->>>>>>> d3e8be1f
   }
 
   @BeforeClass
