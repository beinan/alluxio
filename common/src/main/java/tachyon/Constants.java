--- conflicted
+++ resolved
@@ -230,17 +230,6 @@
   public static final int BLOCKS_READ_LOCAL_INDEX = 1;
   public static final int BLOCKS_READ_REMOTE_INDEX = 2;
   public static final int BLOCKS_WRITTEN_LOCAL_INDEX = 3;
-<<<<<<< HEAD
-  public static final int BYTES_READ_LOCAL_INDEX = 4;
-  public static final int BYTES_READ_REMOTE_INDEX = 5;
-  public static final int BYTES_READ_UFS_INDEX = 6;
-  public static final int BYTES_WRITTEN_LOCAL_INDEX = 7;
-  public static final int BYTES_WRITTEN_UFS_INDEX = 8;
-
-  /** Security */
-  // Authentication
-  public static final String TACHYON_SECURITY_AUTHENTICATION = "tachyon.security.authentication";
-=======
   public static final int BLOCKS_WRITTEN_REMOTE_INDEX = 4;
   public static final int BYTES_READ_LOCAL_INDEX = 5;
   public static final int BYTES_READ_REMOTE_INDEX = 6;
@@ -248,5 +237,8 @@
   public static final int BYTES_WRITTEN_LOCAL_INDEX = 8;
   public static final int BYTES_WRITTEN_REMOTE_INDEX = 9;
   public static final int BYTES_WRITTEN_UFS_INDEX = 10;
->>>>>>> 7b3befa8
+
+  /** Security */
+  // Authentication
+  public static final String TACHYON_SECURITY_AUTHENTICATION = "tachyon.security.authentication";
 }